// Copyright Verizon Media. Licensed under the terms of the Apache 2.0 license. See LICENSE in the project root.
package com.yahoo.vespa.config.server.session;

import com.google.common.collect.HashMultiset;
import com.google.common.collect.Multiset;
import com.yahoo.cloud.config.ConfigserverConfig;
import com.yahoo.concurrent.DaemonThreadFactory;
import com.yahoo.concurrent.StripedExecutor;
import com.yahoo.config.FileReference;
import com.yahoo.config.application.api.ApplicationPackage;
import com.yahoo.config.application.api.DeployLogger;
import com.yahoo.config.model.api.ConfigDefinitionRepo;
import com.yahoo.config.model.application.provider.DeployData;
import com.yahoo.config.model.application.provider.FilesApplicationPackage;
import com.yahoo.config.provision.AllocatedHosts;
import com.yahoo.config.provision.ApplicationId;
import com.yahoo.config.provision.TenantName;
import com.yahoo.config.provision.Zone;
import com.yahoo.container.jdisc.secretstore.SecretStore;
import com.yahoo.io.IOUtils;
import com.yahoo.lang.SettableOptional;
import com.yahoo.path.Path;
import com.yahoo.transaction.AbstractTransaction;
import com.yahoo.transaction.NestedTransaction;
import com.yahoo.transaction.Transaction;
import com.yahoo.vespa.config.server.ConfigServerDB;
import com.yahoo.vespa.config.server.TimeoutBudget;
import com.yahoo.vespa.config.server.application.ApplicationSet;
import com.yahoo.vespa.config.server.application.PermanentApplicationPackage;
import com.yahoo.vespa.config.server.application.TenantApplications;
import com.yahoo.vespa.config.server.configchange.ConfigChangeActions;
import com.yahoo.vespa.config.server.deploy.TenantFileSystemDirs;
import com.yahoo.vespa.config.server.filedistribution.FileDirectory;
import com.yahoo.vespa.config.server.filedistribution.FileDistributionFactory;
import com.yahoo.vespa.config.server.http.UnknownVespaVersionException;
import com.yahoo.vespa.config.server.modelfactory.ActivatedModelsBuilder;
import com.yahoo.vespa.config.server.modelfactory.ModelFactoryRegistry;
import com.yahoo.vespa.config.server.monitoring.MetricUpdater;
import com.yahoo.vespa.config.server.monitoring.Metrics;
import com.yahoo.vespa.config.server.provision.HostProvisionerProvider;
import com.yahoo.vespa.config.server.tenant.TenantRepository;
import com.yahoo.vespa.config.server.zookeeper.SessionCounter;
import com.yahoo.vespa.config.server.zookeeper.ZKApplication;
import com.yahoo.vespa.curator.Curator;
import com.yahoo.vespa.defaults.Defaults;
import com.yahoo.vespa.flags.FlagSource;
import com.yahoo.yolean.Exceptions;
import org.apache.curator.framework.CuratorFramework;
import org.apache.curator.framework.recipes.cache.ChildData;
import org.apache.curator.framework.recipes.cache.PathChildrenCacheEvent;
import org.apache.zookeeper.KeeperException;

import java.io.File;
import java.io.FilenameFilter;
import java.io.IOException;
import java.nio.file.Files;
import java.nio.file.StandardCopyOption;
import java.time.Clock;
import java.time.Duration;
import java.time.Instant;
import java.util.ArrayList;
import java.util.Arrays;
import java.util.Collection;
import java.util.Collections;
import java.util.HashMap;
import java.util.HashSet;
import java.util.Iterator;
import java.util.List;
import java.util.Map;
import java.util.Optional;
import java.util.Set;
import java.util.concurrent.ExecutionException;
import java.util.concurrent.Executor;
import java.util.concurrent.ExecutorService;
import java.util.concurrent.Executors;
import java.util.concurrent.Future;
import java.util.concurrent.TimeUnit;
import java.util.logging.Level;
import java.util.logging.Logger;
import java.util.stream.Collectors;

import static com.yahoo.vespa.curator.Curator.CompletionWaiter;

/**
 *
 * Session repository for a tenant. Stores session state in zookeeper and file system.
 *
 * @author Ulf Lilleengen
 * @author hmusum
 *
 */
public class SessionRepository {

    private static final Logger log = Logger.getLogger(SessionRepository.class.getName());
    private static final FilenameFilter sessionApplicationsFilter = (dir, name) -> name.matches("\\d+");
    private static final long nonExistingActiveSessionId = 0;

    private final Object monitor = new Object();
    private final Map<Long, RemoteSession> remoteSessionCache = Collections.synchronizedMap(new HashMap<>());
    private final Map<Long, SessionStateWatcher> sessionStateWatchers = Collections.synchronizedMap(new HashMap<>());
    private final Duration sessionLifetime;
    private final Clock clock;
    private final Curator curator;
    private final Executor zkWatcherExecutor;
    private final FileDistributionFactory fileDistributionFactory;
    private final PermanentApplicationPackage permanentApplicationPackage;
    private final FlagSource flagSource;
    private final TenantFileSystemDirs tenantFileSystemDirs;
    private final Metrics metrics;
    private final MetricUpdater metricUpdater;
    private final Curator.DirectoryCache directoryCache;
    private final TenantApplications applicationRepo;
    private final SessionPreparer sessionPreparer;
    private final Path sessionsPath;
    private final TenantName tenantName;
    private final SessionCounter sessionCounter;
    private final SecretStore secretStore;
    private final HostProvisionerProvider hostProvisionerProvider;
    private final ConfigserverConfig configserverConfig;
    private final ConfigServerDB configServerDB;
    private final Zone zone;
    private final ModelFactoryRegistry modelFactoryRegistry;
    private final ConfigDefinitionRepo configDefinitionRepo;
    private final int maxNodeSize;

    public SessionRepository(TenantName tenantName,
                             TenantApplications applicationRepo,
                             SessionPreparer sessionPreparer,
                             Curator curator,
                             Metrics metrics,
                             StripedExecutor<TenantName> zkWatcherExecutor,
                             FileDistributionFactory fileDistributionFactory,
                             PermanentApplicationPackage permanentApplicationPackage,
                             FlagSource flagSource,
                             ExecutorService zkCacheExecutor,
                             SecretStore secretStore,
                             HostProvisionerProvider hostProvisionerProvider,
                             ConfigserverConfig configserverConfig,
                             ConfigServerDB configServerDB,
                             Zone zone,
                             Clock clock,
                             ModelFactoryRegistry modelFactoryRegistry,
                             ConfigDefinitionRepo configDefinitionRepo,
                             int maxNodeSize) {
        this.tenantName = tenantName;
        sessionCounter = new SessionCounter(curator, tenantName);
        this.sessionsPath = TenantRepository.getSessionsPath(tenantName);
        this.clock = clock;
        this.curator = curator;
        this.sessionLifetime = Duration.ofSeconds(configserverConfig.sessionLifetime());
        this.zkWatcherExecutor = command -> zkWatcherExecutor.execute(tenantName, command);
        this.fileDistributionFactory = fileDistributionFactory;
        this.permanentApplicationPackage = permanentApplicationPackage;
        this.flagSource = flagSource;
        this.tenantFileSystemDirs = new TenantFileSystemDirs(configServerDB, tenantName);
        this.applicationRepo = applicationRepo;
        this.sessionPreparer = sessionPreparer;
        this.metrics = metrics;
        this.metricUpdater = metrics.getOrCreateMetricUpdater(Metrics.createDimensions(tenantName));
        this.secretStore = secretStore;
        this.hostProvisionerProvider = hostProvisionerProvider;
        this.configserverConfig = configserverConfig;
        this.configServerDB = configServerDB;
        this.zone = zone;
        this.modelFactoryRegistry = modelFactoryRegistry;
        this.configDefinitionRepo = configDefinitionRepo;
        this.maxNodeSize = maxNodeSize;

        loadSessions(); // Needs to be done before creating cache below
        this.directoryCache = curator.createDirectoryCache(sessionsPath.getAbsolute(), false, false, zkCacheExecutor);
        this.directoryCache.addListener(this::childEvent);
        this.directoryCache.start();
    }

    private void loadSessions() {
        ExecutorService executor = Executors.newFixedThreadPool(Math.max(8, Runtime.getRuntime().availableProcessors()),
                                                                new DaemonThreadFactory("load-sessions-"));
        loadSessions(executor);
    }

    // For testing
    void loadSessions(ExecutorService executor) {
        loadRemoteSessions(executor);
        try {
            executor.shutdown();
            if ( ! executor.awaitTermination(1, TimeUnit.MINUTES))
                log.log(Level.INFO, "Executor did not terminate");
        } catch (InterruptedException e) {
            log.log(Level.WARNING, "Shutdown of executor for loading sessions failed: " + Exceptions.toMessageString(e));
        }
    }

    private Set<Session> getLocalSessionsFromFileSystem() {
        File[] sessions = tenantFileSystemDirs.sessionsPath().listFiles(sessionApplicationsFilter);
        if (sessions == null) return Set.of();

        Set<Session> sessionIds = new HashSet<>();
        for (File session : sessions) {
            long sessionId = Long.parseLong(session.getName());
            SessionZooKeeperClient sessionZKClient = createSessionZooKeeperClient(sessionId);
            File sessionDir = getAndValidateExistingSessionAppDir(sessionId);
            ApplicationPackage applicationPackage = FilesApplicationPackage.fromFile(sessionDir);
            Session localSession = new RemoteSession(tenantName, sessionId, sessionZKClient, Optional.of(applicationPackage));
            sessionIds.add(localSession);
        }
        return sessionIds;
    }

<<<<<<< HEAD
    public ConfigChangeActions prepareSession(Session session, DeployLogger logger, PrepareParams params, Instant now) {
=======
    public ConfigChangeActions prepareLocalSession(Session session, DeployLogger logger, PrepareParams params, Instant now) {
        params.vespaVersion().ifPresent(version -> {
            if ( ! params.isBootstrap() && ! modelFactoryRegistry.allVersions().contains(version))
                throw new UnknownVespaVersionException("Vespa version '" + version + "' not known by this configserver");
        });

>>>>>>> 243e0311
        applicationRepo.createApplication(params.getApplicationId()); // TODO jvenstad: This is wrong, but it has to be done now, since preparation can change the application ID of a session :(
        logger.log(Level.FINE, "Created application " + params.getApplicationId());
        long sessionId = session.getSessionId();
        SessionZooKeeperClient sessionZooKeeperClient = createSessionZooKeeperClient(sessionId);
        CompletionWaiter waiter = sessionZooKeeperClient.createPrepareWaiter();
        Optional<ApplicationSet> activeApplicationSet = getActiveApplicationSet(params.getApplicationId());
        ConfigChangeActions actions = sessionPreparer.prepare(applicationRepo.getHostValidator(), logger, params,
                                                              activeApplicationSet, now, getSessionAppDir(sessionId),
                                                              session.getApplicationPackage(), sessionZooKeeperClient)
                .getConfigChangeActions();
        setPrepared(session);
        waiter.awaitCompletion(params.getTimeoutBudget().timeLeft());
        return actions;
    }

    /**
     * Creates a new deployment session from an already existing session.
     *
     * @param existingSession the session to use as base
     * @param internalRedeploy whether this session is for a system internal redeploy — not an application package change
     * @param timeoutBudget timeout for creating session and waiting for other servers.
     * @return a new session
     */
    public Session createSessionFromExisting(Session existingSession,
                                             boolean internalRedeploy,
                                             TimeoutBudget timeoutBudget) {
        ApplicationId existingApplicationId = existingSession.getApplicationId();
        File existingApp = getSessionAppDir(existingSession.getSessionId());
        Session session = createSessionFromApplication(existingApp, existingApplicationId, internalRedeploy, timeoutBudget);
        // Note: Setters below need to be kept in sync with calls in SessionPreparer.writeStateToZooKeeper()
        session.setApplicationId(existingApplicationId);
        session.setApplicationPackageReference(existingSession.getApplicationPackageReference());
        session.setVespaVersion(existingSession.getVespaVersion());
        session.setDockerImageRepository(existingSession.getDockerImageRepository());
        session.setAthenzDomain(existingSession.getAthenzDomain());
        session.setTenantSecretStores(existingSession.getTenantSecretStores());
        session.setOperatorCertificates(existingSession.getOperatorCertificates());
        return session;
    }

    /**
     * Creates a new deployment session from an application package.
     *
     * @param applicationDirectory a File pointing to an application.
     * @param applicationId application id for this new session.
     * @param timeoutBudget Timeout for creating session and waiting for other servers.
     * @return a new session
     */
    public Session createSessionFromApplicationPackage(File applicationDirectory, ApplicationId applicationId, TimeoutBudget timeoutBudget) {
        applicationRepo.createApplication(applicationId);
        return createSessionFromApplication(applicationDirectory, applicationId, false, timeoutBudget);
    }

    /**
     * Creates a session based the distributed application package.
     * Does not wait for session being created on other servers.
     */
    private void createSession(File applicationFile, ApplicationId applicationId, long sessionId) {
        try {
            ApplicationPackage applicationPackage = createApplicationPackage(applicationFile, applicationId, sessionId, false);
            createRemoteSession(sessionId, Optional.of(applicationPackage));
        } catch (Exception e) {
            throw new RuntimeException("Error creating session " + sessionId, e);
        }
    }

    // Will delete session data in ZooKeeper and file system
    public void deleteSession(Session session) {
        long sessionId = session.getSessionId();
        log.log(Level.FINE, () -> "Deleting session " + sessionId);
        SessionStateWatcher watcher = sessionStateWatchers.remove(sessionId);
        if (watcher != null) watcher.close();
        remoteSessionCache.remove(sessionId);
        deleteRemoteSessionFromZooKeeper(session);
        NestedTransaction transaction = new NestedTransaction();
        transaction.add(FileTransaction.from(FileOperations.delete(getSessionAppDir(sessionId).getAbsolutePath())));
        transaction.commit();
    }

    private void deleteAllSessions() {
        for (Session session : getRemoteSessions()) {
            deleteSession(session);
        }
    }

    // ---------------- Remote sessions ----------------------------------------------------------------

    public RemoteSession getRemoteSession(long sessionId) {
        return remoteSessionCache.get(sessionId);
    }

    /** Returns a copy of remote sessions */
    public Collection<RemoteSession> getRemoteSessions() {
        return List.copyOf(remoteSessionCache.values());
    }

    public List<Long> getRemoteSessionsFromZooKeeper() {
        return getSessionList(curator.getChildren(sessionsPath));
    }

    public RemoteSession createRemoteSession(long sessionId, Optional<ApplicationPackage> applicationPackage) {
        SessionZooKeeperClient sessionZKClient = createSessionZooKeeperClient(sessionId);
        RemoteSession session = new RemoteSession(tenantName, sessionId, sessionZKClient, applicationPackage);
        RemoteSession newSession = loadSessionIfActive(session).orElse(session);
        remoteSessionCache.put(sessionId, newSession);
        updateSessionStateWatcher(sessionId, newSession);
        return newSession;
    }

    public void deactivateAndUpdateCache(RemoteSession remoteSession) {
        RemoteSession session = remoteSession.deactivated();
        remoteSessionCache.put(session.getSessionId(), session);
    }

    public void deleteRemoteSessionFromZooKeeper(Session session) {
        SessionZooKeeperClient sessionZooKeeperClient = createSessionZooKeeperClient(session.getSessionId());
        Transaction transaction = sessionZooKeeperClient.deleteTransaction();
        transaction.commit();
        transaction.close();
    }

    private List<Long> getSessionListFromDirectoryCache(List<ChildData> children) {
        return getSessionList(children.stream()
                                      .map(child -> Path.fromString(child.getPath()).getName())
                                      .collect(Collectors.toList()));
    }

    private List<Long> getSessionList(List<String> children) {
        return children.stream().map(Long::parseLong).collect(Collectors.toList());
    }

    private void loadRemoteSessions(ExecutorService executor) throws NumberFormatException {
        Map<Long, Future<?>> futures = new HashMap<>();
        for (long sessionId : getRemoteSessionsFromZooKeeper()) {
            futures.put(sessionId, executor.submit(() -> sessionAdded(sessionId)));
        }
        futures.forEach((sessionId, future) -> {
            try {
                future.get();
                log.log(Level.FINE, () -> "Remote session " + sessionId + " loaded");
            } catch (ExecutionException | InterruptedException e) {
                throw new RuntimeException("Could not load remote session " + sessionId, e);
            }
        });
    }

    /**
     * A session for which we don't have a watcher, i.e. hitherto unknown to us.
     *
     * @param sessionId session id for the new session
     */
    public void sessionAdded(long sessionId) {
        if (hasStatusDeleted(sessionId)) return;

        log.log(Level.INFO, () -> "Adding remote session " + sessionId);
        Session session = remoteSessionCache.get(sessionId);
        log.log(Level.INFO, "Remote session " + session);
        if (session == null)
             session = createRemoteSession(sessionId, Optional.empty());
        log.log(Level.INFO, "Remote session " + session);
        if (session.getStatus() == Session.Status.NEW) {
            final Session logSession = session;
            log.log(Level.FINE, () -> logSession.logPre() + "Confirming upload for session " + sessionId);
            confirmUpload(session);
        }
        createSessionFromDistributedApplicationPackage(sessionId);
    }

    private boolean hasStatusDeleted(long sessionId) {
        SessionZooKeeperClient sessionZKClient = createSessionZooKeeperClient(sessionId);
        RemoteSession session = new RemoteSession(tenantName, sessionId, sessionZKClient, Optional.empty());
        return session.getStatus() == Session.Status.DELETE;
    }

    void activate(RemoteSession session) {
        long sessionId = session.getSessionId();
        CompletionWaiter waiter = createSessionZooKeeperClient(sessionId).getActiveWaiter();
        log.log(Level.FINE, () -> session.logPre() + "Activating " + sessionId);
        applicationRepo.activateApplication(ensureApplicationLoaded(session), sessionId);
        log.log(Level.FINE, () -> session.logPre() + "Notifying " + waiter);
        notifyCompletion(waiter);
        log.log(Level.INFO, session.logPre() + "Session activated: " + sessionId);
    }

    private Optional<RemoteSession> loadSessionIfActive(RemoteSession session) {
        for (ApplicationId applicationId : applicationRepo.activeApplications()) {
            if (applicationRepo.requireActiveSessionOf(applicationId) == session.getSessionId()) {
                log.log(Level.FINE, () -> "Found active application for session " + session.getSessionId() + " , loading it");
                applicationRepo.activateApplication(ensureApplicationLoaded(session), session.getSessionId());
                log.log(Level.INFO, session.logPre() + "Application activated successfully: " + applicationId + " (generation " + session.getSessionId() + ")");
                return Optional.ofNullable(remoteSessionCache.get(session.getSessionId()));
            }
        }
        return Optional.empty();
    }

    void prepareRemoteSession(RemoteSession session) {
        SessionZooKeeperClient sessionZooKeeperClient = createSessionZooKeeperClient(session.getSessionId());
        CompletionWaiter waiter = sessionZooKeeperClient.getPrepareWaiter();
        ensureApplicationLoaded(session);
        notifyCompletion(waiter);
    }

    public ApplicationSet ensureApplicationLoaded(RemoteSession session) {
        if (session.applicationSet().isPresent()) {
            return session.applicationSet().get();
        }
        Optional<Long> activeSessionId = getActiveSessionId(session.getApplicationId());
        Optional<ApplicationSet> previousApplicationSet = activeSessionId.filter(session::isNewerThan)
                                                                         .flatMap(this::getApplicationSet);
        ApplicationSet applicationSet = loadApplication(session, previousApplicationSet);
        RemoteSession activated = session.activated(applicationSet);
        long sessionId = activated.getSessionId();
        remoteSessionCache.put(sessionId, activated);
        updateSessionStateWatcher(sessionId, activated);

        return applicationSet;
    }

    void confirmUpload(Session session) {
        CompletionWaiter waiter = session.getSessionZooKeeperClient().getUploadWaiter();
        long sessionId = session.getSessionId();
        log.log(Level.FINE, () -> "Notifying upload waiter for session " + sessionId);
        notifyCompletion(waiter);
        log.log(Level.FINE, () -> "Done notifying upload for session " + sessionId);
    }

    void notifyCompletion(CompletionWaiter completionWaiter) {
        try {
            completionWaiter.notifyCompletion();
        } catch (RuntimeException e) {
            // Throw only if we get something else than NoNodeException or NodeExistsException.
            // NoNodeException might happen when the session is no longer in use (e.g. the app using this session
            // has been deleted) and this method has not been called yet for the previous session operation on a
            // minority of the config servers.
            // NodeExistsException might happen if an event for this node is delivered more than once, in that case
            // this is a no-op
            Set<Class<? extends KeeperException>> acceptedExceptions = Set.of(KeeperException.NoNodeException.class,
                                                                              KeeperException.NodeExistsException.class);
            Class<? extends Throwable> exceptionClass = e.getCause().getClass();
            if (acceptedExceptions.contains(exceptionClass))
                log.log(Level.FINE, () -> "Not able to notify completion for session (" + completionWaiter + ")," +
                                    " node " + (exceptionClass.equals(KeeperException.NoNodeException.class)
                        ? "has been deleted"
                        : "already exists"));
            else
                throw e;
        }
    }

    private ApplicationSet loadApplication(Session session, Optional<ApplicationSet> previousApplicationSet) {
        log.log(Level.FINE, () -> "Loading application for " + session);
        SessionZooKeeperClient sessionZooKeeperClient = createSessionZooKeeperClient(session.getSessionId());
        ApplicationPackage applicationPackage = sessionZooKeeperClient.loadApplicationPackage();
        ActivatedModelsBuilder builder = new ActivatedModelsBuilder(session.getTenantName(),
                                                                    session.getSessionId(),
                                                                    sessionZooKeeperClient,
                                                                    previousApplicationSet,
                                                                    curator,
                                                                    metrics,
                                                                    permanentApplicationPackage,
                                                                    flagSource,
                                                                    secretStore,
                                                                    hostProvisionerProvider,
                                                                    configserverConfig,
                                                                    zone,
                                                                    modelFactoryRegistry,
                                                                    configDefinitionRepo);
        // Read hosts allocated on the config server instance which created this
        SettableOptional<AllocatedHosts> allocatedHosts = new SettableOptional<>(applicationPackage.getAllocatedHosts());

        return ApplicationSet.fromList(builder.buildModels(session.getApplicationId(),
                                                           sessionZooKeeperClient.readDockerImageRepository(),
                                                           sessionZooKeeperClient.readVespaVersion(),
                                                           applicationPackage,
                                                           allocatedHosts,
                                                           clock.instant()));
    }

    private void nodeChanged() {
        zkWatcherExecutor.execute(() -> {
            Multiset<Session.Status> sessionMetrics = HashMultiset.create();
            getRemoteSessions().forEach(session -> sessionMetrics.add(session.getStatus()));
            metricUpdater.setNewSessions(sessionMetrics.count(Session.Status.NEW));
            metricUpdater.setPreparedSessions(sessionMetrics.count(Session.Status.PREPARE));
            metricUpdater.setActivatedSessions(sessionMetrics.count(Session.Status.ACTIVATE));
            metricUpdater.setDeactivatedSessions(sessionMetrics.count(Session.Status.DEACTIVATE));
        });
    }

    @SuppressWarnings("unused")
    private void childEvent(CuratorFramework ignored, PathChildrenCacheEvent event) {
        zkWatcherExecutor.execute(() -> {
            log.log(Level.FINE, () -> "Got child event: " + event);
            switch (event.getType()) {
                case CHILD_ADDED:
                case CHILD_REMOVED:
                case CONNECTION_RECONNECTED:
                    sessionsChanged();
                    break;
                default:
                    break;
            }
        });
    }

    // ---------------- Common stuff ----------------------------------------------------------------

    public void deleteExpiredSessions(Map<ApplicationId, Long> activeSessions) {
        log.log(Level.FINE, () -> "Purging old sessions for tenant '" + tenantName + "'");
        Set<Session> toDelete = new HashSet<>();
        try {
            for (Session candidate : getLocalSessionsFromFileSystem()) {
                Instant createTime = candidate.getCreateTime();
                log.log(Level.FINE, () -> "Candidate session for deletion: " + candidate.getSessionId() + ", created: " + createTime);

                if (hasExpired(candidate) && canBeDeleted(candidate)) {
                    toDelete.add(candidate);
                } else if (createTime.plus(Duration.ofDays(1)).isBefore(clock.instant())) {
                    //  Sessions with state ACTIVATE, but which are not actually active
                    Optional<ApplicationId> applicationId = candidate.getOptionalApplicationId();
                    if (applicationId.isEmpty()) continue;
                    Long activeSession = activeSessions.get(applicationId.get());
                    if (activeSession == null || activeSession != candidate.getSessionId()) {
                        toDelete.add(candidate);
                        log.log(Level.INFO, "Deleted inactive session " + candidate.getSessionId() + " created " +
                                            createTime + " for '" + applicationId + "'");
                    }
                }
            }

            toDelete.forEach(this::deleteSession);

            // Make sure to catch here, to avoid executor just dying in case of issues ...
        } catch (Throwable e) {
            log.log(Level.WARNING, "Error when purging old sessions ", e);
        }
        log.log(Level.FINE, () -> "Done purging old sessions");
    }

    private boolean hasExpired(Session candidate) {
        return candidate.getCreateTime().plus(sessionLifetime).isBefore(clock.instant());
    }

    private boolean isActiveSession(Session candidate) {
        return candidate.getStatus() == Session.Status.ACTIVATE;
    }

    // Sessions with state other than UNKNOWN or ACTIVATE
    private boolean canBeDeleted(Session candidate) {
        return  ! List.of(Session.Status.UNKNOWN, Session.Status.ACTIVATE).contains(candidate.getStatus());
    }

    private void ensureSessionPathDoesNotExist(long sessionId) {
        Path sessionPath = getSessionPath(sessionId);
        if (curator.exists(sessionPath)) {
            throw new IllegalArgumentException("Path " + sessionPath.getAbsolute() + " already exists in ZooKeeper");
        }
    }

    private ApplicationPackage createApplication(File userDir,
                                                 File configApplicationDir,
                                                 ApplicationId applicationId,
                                                 long sessionId,
                                                 Optional<Long> currentlyActiveSessionId,
                                                 boolean internalRedeploy) {
        long deployTimestamp = System.currentTimeMillis();
        String user = System.getenv("USER");
        if (user == null) {
            user = "unknown";
        }
        DeployData deployData = new DeployData(user, userDir.getAbsolutePath(), applicationId, deployTimestamp,
                                               internalRedeploy, sessionId, currentlyActiveSessionId.orElse(nonExistingActiveSessionId));
        return FilesApplicationPackage.fromFileWithDeployData(configApplicationDir, deployData);
    }

    private Session createSessionFromApplication(File applicationFile,
                                                      ApplicationId applicationId,
                                                      boolean internalRedeploy,
                                                      TimeoutBudget timeoutBudget) {
        long sessionId = getNextSessionId();
        try {
            ensureSessionPathDoesNotExist(sessionId);
            ApplicationPackage app = createApplicationPackage(applicationFile, applicationId, sessionId, internalRedeploy);
            log.log(Level.FINE, () -> TenantRepository.logPre(tenantName) + "Creating session " + sessionId + " in ZooKeeper");
            SessionZooKeeperClient sessionZKClient = createSessionZooKeeperClient(sessionId);
            sessionZKClient.writePathsForNewSession(clock.instant());
            Session session = createRemoteSession(sessionId, Optional.of(app));
            CompletionWaiter waiter = sessionZKClient.getUploadWaiter();
            waiter.awaitCompletion(Duration.ofSeconds(Math.min(120, timeoutBudget.timeLeft().getSeconds())));
            return session;
        } catch (Exception e) {
            throw new RuntimeException("Error creating session " + sessionId, e);
        }
    }

    private ApplicationPackage createApplicationPackage(File applicationFile,
                                                        ApplicationId applicationId,
                                                        long sessionId,
                                                        boolean internalRedeploy) throws IOException {
        // Synchronize to avoid threads trying to create an application package concurrently
        // (e.g. a maintainer and an external deployment)
        synchronized (monitor) {
            File userApplicationDir = getSessionAppDir(sessionId);
            copyApp(applicationFile, userApplicationDir);
            ApplicationPackage applicationPackage = createApplication(applicationFile,
                                                                      userApplicationDir,
                                                                      applicationId,
                                                                      sessionId,
                                                                      getActiveSessionId(applicationId),
                                                                      internalRedeploy);
            applicationPackage.writeMetaData();
            return applicationPackage;
        }
    }

    public Optional<ApplicationSet> getActiveApplicationSet(ApplicationId appId) {
        return applicationRepo.activeSessionOf(appId).flatMap(this::getApplicationSet);
    }

    private Optional<ApplicationSet> getApplicationSet(long sessionId) {
        Optional<ApplicationSet> applicationSet = Optional.empty();
        try {
            applicationSet = Optional.ofNullable(getRemoteSession(sessionId)).map(this::ensureApplicationLoaded);
        } catch (IllegalArgumentException e) {
            // Do nothing if we have no currently active session
        }
        return applicationSet;
    }

    private void copyApp(File sourceDir, File destinationDir) throws IOException {
        if (destinationDir.exists()) {
            log.log(Level.INFO, "Destination dir " + destinationDir + " already exists, app has already been copied");
            return;
        }
        if (! sourceDir.isDirectory())
            throw new IllegalArgumentException(sourceDir.getAbsolutePath() + " is not a directory");

        // Copy app atomically: Copy to a temp dir and move to destination
        java.nio.file.Path tempDestinationDir = null;
        try {
            tempDestinationDir = Files.createTempDirectory(destinationDir.getParentFile().toPath(), "app-package");
            log.log(Level.FINE, "Copying dir " + sourceDir.getAbsolutePath() + " to " + tempDestinationDir.toFile().getAbsolutePath());
            IOUtils.copyDirectory(sourceDir, tempDestinationDir.toFile());
            moveSearchDefinitionsToSchemasDir(tempDestinationDir);

            log.log(Level.FINE, "Moving " + tempDestinationDir + " to " + destinationDir.getAbsolutePath());
            Files.move(tempDestinationDir, destinationDir.toPath(), StandardCopyOption.ATOMIC_MOVE);
        } finally {
            // In case some of the operations above fail
            if (tempDestinationDir != null)
                IOUtils.recursiveDeleteDir(tempDestinationDir.toFile());
        }
    }

    // TODO: Remove in Vespa 8 (when we don't allow files in SEARCH_DEFINITIONS_DIR)
    // Copies schemas from searchdefinitions/ to schemas/ if searchdefinitions/ exists
    private void moveSearchDefinitionsToSchemasDir(java.nio.file.Path applicationDir) throws IOException {
        File schemasDir = applicationDir.resolve(ApplicationPackage.SCHEMAS_DIR.getRelative()).toFile();
        File sdDir = applicationDir.resolve(ApplicationPackage.SEARCH_DEFINITIONS_DIR.getRelative()).toFile();
        if (sdDir.exists() && sdDir.isDirectory()) {
            File[] sdFiles = sdDir.listFiles();
            if (sdFiles != null) {
                Files.createDirectories(schemasDir.toPath());
                Arrays.asList(sdFiles).forEach(file -> Exceptions.uncheck(
                        () -> Files.move(file.toPath(),
                                         schemasDir.toPath().resolve(file.toPath().getFileName()),
                                         StandardCopyOption.REPLACE_EXISTING)));
            }
            Files.delete(sdDir.toPath());
        }
    }

    /**
     * Returns a new session instance for the given session id.
     */
    Session createSessionFromId(long sessionId) {
        File sessionDir = getAndValidateExistingSessionAppDir(sessionId);
        ApplicationPackage applicationPackage = FilesApplicationPackage.fromFile(sessionDir);
        return createRemoteSession(sessionId, Optional.ofNullable(applicationPackage));
    }

    /**
     * Returns a new session for the given session id if it does not already exist.
     * Will also add the session to the session cache if necessary
     */
    public void createSessionFromDistributedApplicationPackage(long sessionId) {
        if (applicationRepo.sessionExistsInFileSystem(sessionId)) {
            log.log(Level.FINE, () -> "Session for session id " + sessionId + " already exists");
            createSessionFromId(sessionId);
            return;
        }

        SessionZooKeeperClient sessionZKClient = createSessionZooKeeperClient(sessionId);
        FileReference fileReference = sessionZKClient.readApplicationPackageReference();
        log.log(Level.FINE, () -> "File reference for session id " + sessionId + ": " + fileReference);
        if (fileReference != null) {
            File rootDir = new File(Defaults.getDefaults().underVespaHome(configserverConfig.fileReferencesDir()));
            File sessionDir;
            FileDirectory fileDirectory = new FileDirectory(rootDir);
            try {
                sessionDir = fileDirectory.getFile(fileReference);
            } catch (IllegalArgumentException e) {
                // We cannot be guaranteed that the file reference exists (it could be that it has not
                // been downloaded yet), and e.g when bootstrapping we cannot throw an exception in that case
                log.log(Level.FINE, () -> "File reference for session id " + sessionId + ": " + fileReference + " not found in " + fileDirectory);
                return;
            }
            ApplicationId applicationId = sessionZKClient.readApplicationId()
                    .orElseThrow(() -> new RuntimeException("Could not find application id for session " + sessionId));
            log.log(Level.FINE, () -> "Creating session for tenant '" + tenantName + "' with session id " + sessionId);
            createSession(sessionDir, applicationId, sessionId);
        }
    }

    private Optional<Long> getActiveSessionId(ApplicationId applicationId) {
        List<ApplicationId> applicationIds = applicationRepo.activeApplications();
        return applicationIds.contains(applicationId)
                ? Optional.of(applicationRepo.requireActiveSessionOf(applicationId))
                : Optional.empty();
    }

    private long getNextSessionId() {
        return sessionCounter.nextSessionId();
    }

    public Path getSessionPath(long sessionId) {
        return sessionsPath.append(String.valueOf(sessionId));
    }

    Path getSessionStatePath(long sessionId) {
        return getSessionPath(sessionId).append(ZKApplication.SESSIONSTATE_ZK_SUBPATH);
    }

    private SessionZooKeeperClient createSessionZooKeeperClient(long sessionId) {
        return new SessionZooKeeperClient(curator,
                                          tenantName,
                                          sessionId,
                                          configserverConfig.serverId(),
                                          fileDistributionFactory.createFileManager(getSessionAppDir(sessionId)),
                                          maxNodeSize);
    }

    private File getAndValidateExistingSessionAppDir(long sessionId) {
        File appDir = getSessionAppDir(sessionId);
        if (!appDir.exists() || !appDir.isDirectory()) {
            throw new IllegalArgumentException("Unable to find correct application directory for session " + sessionId);
        }
        return appDir;
    }

    private File getSessionAppDir(long sessionId) {
        return new TenantFileSystemDirs(configServerDB, tenantName).getUserApplicationDir(sessionId);
    }

    private void updateSessionStateWatcher(long sessionId, RemoteSession remoteSession) {
        SessionStateWatcher sessionStateWatcher = sessionStateWatchers.get(sessionId);
        if (sessionStateWatcher == null) {
            Curator.FileCache fileCache = curator.createFileCache(getSessionStatePath(sessionId).getAbsolute(), false);
            fileCache.addListener(this::nodeChanged);
            sessionStateWatchers.put(sessionId, new SessionStateWatcher(fileCache, remoteSession, metricUpdater, zkWatcherExecutor, this));
        } else {
            sessionStateWatcher.updateRemoteSession(remoteSession);
        }
    }

    @Override
    public String toString() {
        return getRemoteSessions().toString();
    }

    public Clock clock() { return clock; }

    public void close() {
        deleteAllSessions();
        tenantFileSystemDirs.delete();
        try {
            if (directoryCache != null) {
                directoryCache.close();
            }
        } catch (Exception e) {
            log.log(Level.WARNING, "Exception when closing path cache", e);
        } finally {
            checkForRemovedSessions(new ArrayList<>());
        }
    }

    private void sessionsChanged() throws NumberFormatException {
        List<Long> sessions = getSessionListFromDirectoryCache(directoryCache.getCurrentData());
        checkForRemovedSessions(sessions);
        checkForAddedSessions(sessions);
    }

    private void checkForRemovedSessions(List<Long> existingSessions) {
        for (Iterator<RemoteSession> it = remoteSessionCache.values().iterator(); it.hasNext(); ) {
            long sessionId = it.next().sessionId;
            if (existingSessions.contains(sessionId)) continue;

            SessionStateWatcher watcher = sessionStateWatchers.remove(sessionId);
            if (watcher != null) watcher.close();
            it.remove();
            metricUpdater.incRemovedSessions();
        }
    }

    private void checkForAddedSessions(List<Long> sessions) {
        for (Long sessionId : sessions)
            sessionAdded(sessionId);
    }

    public Transaction createActivateTransaction(Session session) {
        Transaction transaction = createSetStatusTransaction(session, Session.Status.ACTIVATE);
        transaction.add(applicationRepo.createPutTransaction(session.getApplicationId(), session.getSessionId()).operations());
        return transaction;
    }

    public Transaction createSetStatusTransaction(Session session, Session.Status status) {
        return session.sessionZooKeeperClient.createWriteStatusTransaction(status);
    }

    void setPrepared(Session session) {
        session.setStatus(Session.Status.PREPARE);
    }

    private static class FileTransaction extends AbstractTransaction {

        public static FileTransaction from(FileOperation operation) {
            FileTransaction transaction = new FileTransaction();
            transaction.add(operation);
            return transaction;
        }

        @Override
        public void prepare() { }

        @Override
        public void commit() {
            for (Operation operation : operations())
                ((FileOperation)operation).commit();
        }

    }

    /** Factory for file operations */
    private static class FileOperations {

        /** Creates an operation which recursively deletes the given path */
        public static DeleteOperation delete(String pathToDelete) {
            return new DeleteOperation(pathToDelete);
        }

    }

    private interface FileOperation extends Transaction.Operation {

        void commit();

    }

    /**
     * Recursively deletes this path and everything below.
     * Succeeds with no action if the path does not exist.
     */
    private static class DeleteOperation implements FileOperation {

        private final String pathToDelete;

        DeleteOperation(String pathToDelete) {
            this.pathToDelete = pathToDelete;
        }

        @Override
        public void commit() {
            // TODO: Check delete access in prepare()
            IOUtils.recursiveDeleteDir(new File(pathToDelete));
        }

    }

}<|MERGE_RESOLUTION|>--- conflicted
+++ resolved
@@ -206,16 +206,12 @@
         return sessionIds;
     }
 
-<<<<<<< HEAD
     public ConfigChangeActions prepareSession(Session session, DeployLogger logger, PrepareParams params, Instant now) {
-=======
-    public ConfigChangeActions prepareLocalSession(Session session, DeployLogger logger, PrepareParams params, Instant now) {
         params.vespaVersion().ifPresent(version -> {
             if ( ! params.isBootstrap() && ! modelFactoryRegistry.allVersions().contains(version))
                 throw new UnknownVespaVersionException("Vespa version '" + version + "' not known by this configserver");
         });
 
->>>>>>> 243e0311
         applicationRepo.createApplication(params.getApplicationId()); // TODO jvenstad: This is wrong, but it has to be done now, since preparation can change the application ID of a session :(
         logger.log(Level.FINE, "Created application " + params.getApplicationId());
         long sessionId = session.getSessionId();
