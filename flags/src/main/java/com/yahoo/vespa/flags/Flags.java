// Copyright Yahoo. Licensed under the terms of the Apache 2.0 license. See LICENSE in the project root.
package com.yahoo.vespa.flags;

import com.yahoo.component.Vtag;
import com.yahoo.vespa.defaults.Defaults;

import java.time.Instant;
import java.time.LocalDate;
import java.time.ZoneOffset;
import java.time.format.DateTimeFormatter;
import java.util.List;
import java.util.Optional;
import java.util.TreeMap;

import static com.yahoo.vespa.flags.FetchVector.Dimension.APPLICATION_ID;
import static com.yahoo.vespa.flags.FetchVector.Dimension.CONSOLE_USER_EMAIL;
import static com.yahoo.vespa.flags.FetchVector.Dimension.HOSTNAME;
import static com.yahoo.vespa.flags.FetchVector.Dimension.NODE_TYPE;
import static com.yahoo.vespa.flags.FetchVector.Dimension.TENANT_ID;
import static com.yahoo.vespa.flags.FetchVector.Dimension.VESPA_VERSION;
import static com.yahoo.vespa.flags.FetchVector.Dimension.ZONE_ID;

/**
 * Definitions of feature flags.
 *
 * <p>To use feature flags, define the flag in this class as an "unbound" flag, e.g. {@link UnboundBooleanFlag}
 * or {@link UnboundStringFlag}. At the location you want to get the value of the flag, you need the following:</p>
 *
 * <ol>
 *     <li>The unbound flag</li>
 *     <li>A {@link FlagSource}. The flag source is typically available as an injectable component. Binding
 *     an unbound flag to a flag source produces a (bound) flag, e.g. {@link BooleanFlag} and {@link StringFlag}.</li>
 *     <li>If you would like your flag value to be dependent on e.g. the application ID, then 1. you should
 *     declare this in the unbound flag definition in this file (referring to
 *     {@link FetchVector.Dimension#APPLICATION_ID}), and 2. specify the application ID when retrieving the value, e.g.
 *     {@link BooleanFlag#with(FetchVector.Dimension, String)}. See {@link FetchVector} for more info.</li>
 * </ol>
 *
 * <p>Once the code is in place, you can override the flag value. This depends on the flag source, but typically
 * there is a REST API for updating the flags in the config server, which is the root of all flag sources in the zone.</p>
 *
 * @author hakonhall
 */
public class Flags {

    private static volatile TreeMap<FlagId, FlagDefinition> flags = new TreeMap<>();

    public static final UnboundDoubleFlag DEFAULT_TERM_WISE_LIMIT = defineDoubleFlag(
            "default-term-wise-limit", 1.0,
            List.of("baldersheim"), "2020-12-02", "2022-06-01",
            "Default limit for when to apply termwise query evaluation",
            "Takes effect at redeployment",
            ZONE_ID, APPLICATION_ID);

    public static final UnboundStringFlag FEED_SEQUENCER_TYPE = defineStringFlag(
            "feed-sequencer-type", "THROUGHPUT",
            List.of("baldersheim"), "2020-12-02", "2022-06-01",
            "Selects type of sequenced executor used for feeding in proton, valid values are LATENCY, ADAPTIVE, THROUGHPUT",
            "Takes effect at redeployment (requires restart)",
            ZONE_ID, APPLICATION_ID);

    public static final UnboundIntFlag FEED_TASK_LIMIT = defineIntFlag(
            "feed-task-limit", 1000,
            List.of("geirst, baldersheim"), "2021-10-14", "2022-06-01",
            "The task limit used by the executors handling feed in proton",
            "Takes effect at redeployment",
            ZONE_ID, APPLICATION_ID);

    public static final UnboundIntFlag FEED_MASTER_TASK_LIMIT = defineIntFlag(
            "feed-master-task-limit", 1000,
            List.of("geirst, baldersheim"), "2021-11-18", "2022-06-01",
            "The task limit used by the master thread in each document db in proton. Ignored when set to 0.",
            "Takes effect at redeployment",
            ZONE_ID, APPLICATION_ID);

    public static final UnboundStringFlag SHARED_FIELD_WRITER_EXECUTOR = defineStringFlag(
            "shared-field-writer-executor", "NONE",
            List.of("geirst, baldersheim"), "2021-11-05", "2022-06-01",
            "Whether to use a shared field writer executor for the document database(s) in proton. " +
            "Valid values: NONE, INDEX, INDEX_AND_ATTRIBUTE, DOCUMENT_DB",
            "Takes effect at redeployment (requires restart)",
            ZONE_ID, APPLICATION_ID);

    public static final UnboundIntFlag MAX_UNCOMMITTED_MEMORY = defineIntFlag(
            "max-uncommitted-memory", 130000,
            List.of("geirst, baldersheim"), "2021-10-21", "2022-06-01",
            "Max amount of memory holding updates to an attribute before we do a commit.",
            "Takes effect at redeployment",
            ZONE_ID, APPLICATION_ID);

    public static final UnboundStringFlag RESPONSE_SEQUENCER_TYPE = defineStringFlag(
            "response-sequencer-type", "ADAPTIVE",
            List.of("baldersheim"), "2020-12-02", "2022-06-01",
            "Selects type of sequenced executor used for mbus responses, valid values are LATENCY, ADAPTIVE, THROUGHPUT",
            "Takes effect at redeployment",
            ZONE_ID, APPLICATION_ID);

    public static final UnboundIntFlag RESPONSE_NUM_THREADS = defineIntFlag(
            "response-num-threads", 2,
            List.of("baldersheim"), "2020-12-02", "2022-06-01",
            "Number of threads used for mbus responses, default is 2, negative number = numcores/4",
            "Takes effect at redeployment",
            ZONE_ID, APPLICATION_ID);

    public static final UnboundBooleanFlag SKIP_COMMUNICATIONMANAGER_THREAD = defineFeatureFlag(
            "skip-communicationmanager-thread", false,
            List.of("baldersheim"), "2020-12-02", "2022-06-01",
            "Should we skip the communicationmanager thread",
            "Takes effect at redeployment",
            ZONE_ID, APPLICATION_ID);

    public static final UnboundBooleanFlag SKIP_MBUS_REQUEST_THREAD = defineFeatureFlag(
            "skip-mbus-request-thread", false,
            List.of("baldersheim"), "2020-12-02", "2022-06-01",
            "Should we skip the mbus request thread",
            "Takes effect at redeployment",
            ZONE_ID, APPLICATION_ID);

    public static final UnboundBooleanFlag SKIP_MBUS_REPLY_THREAD = defineFeatureFlag(
            "skip-mbus-reply-thread", false,
            List.of("baldersheim"), "2020-12-02", "2022-06-01",
            "Should we skip the mbus reply thread",
            "Takes effect at redeployment",
            ZONE_ID, APPLICATION_ID);

    public static final UnboundBooleanFlag USE_THREE_PHASE_UPDATES = defineFeatureFlag(
            "use-three-phase-updates", false,
            List.of("vekterli"), "2020-12-02", "2022-05-01",
            "Whether to enable the use of three-phase updates when bucket replicas are out of sync.",
            "Takes effect at redeployment",
            ZONE_ID, APPLICATION_ID);

    public static final UnboundBooleanFlag USE_ASYNC_MESSAGE_HANDLING_ON_SCHEDULE = defineFeatureFlag(
            "async-message-handling-on-schedule", false,
            List.of("baldersheim"), "2020-12-02", "2022-06-01",
            "Optionally deliver async messages in own thread",
            "Takes effect at redeployment",
            ZONE_ID, APPLICATION_ID);

    public static final UnboundDoubleFlag FEED_CONCURRENCY = defineDoubleFlag(
            "feed-concurrency", 0.5,
            List.of("baldersheim"), "2020-12-02", "2022-06-01",
            "How much concurrency should be allowed for feed",
            "Takes effect at redeployment",
            ZONE_ID, APPLICATION_ID);

    public static final UnboundBooleanFlag CONTAINER_DUMP_HEAP_ON_SHUTDOWN_TIMEOUT = defineFeatureFlag(
            "container-dump-heap-on-shutdown-timeout", false,
            List.of("baldersheim"), "2021-09-25", "2022-06-01",
            "Will trigger a heap dump during if container shutdown times out",
            "Takes effect at redeployment",
            ZONE_ID, APPLICATION_ID);

    public static final UnboundDoubleFlag CONTAINER_SHUTDOWN_TIMEOUT = defineDoubleFlag(
            "container-shutdown-timeout", 50.0,
            List.of("baldersheim"), "2021-09-25", "2022-06-01",
            "Timeout for shutdown of a jdisc container",
            "Takes effect at redeployment",
            ZONE_ID, APPLICATION_ID);

    public static final UnboundListFlag<String> ALLOWED_ATHENZ_PROXY_IDENTITIES = defineListFlag(
            "allowed-athenz-proxy-identities", List.of(), String.class,
            List.of("bjorncs", "tokle"), "2021-02-10", "2022-06-01",
            "Allowed Athenz proxy identities",
            "takes effect at redeployment");

    public static final UnboundIntFlag MAX_ACTIVATION_INHIBITED_OUT_OF_SYNC_GROUPS = defineIntFlag(
            "max-activation-inhibited-out-of-sync-groups", 0,
            List.of("vekterli"), "2021-02-19", "2022-05-01",
            "Allows replicas in up to N content groups to not be activated " +
            "for query visibility if they are out of sync with a majority of other replicas",
            "Takes effect at redeployment",
            ZONE_ID, APPLICATION_ID);

    public static final UnboundIntFlag MAX_CONCURRENT_MERGES_PER_NODE = defineIntFlag(
            "max-concurrent-merges-per-node", 16,
            List.of("balder", "vekterli"), "2021-06-06", "2022-05-01",
            "Specifies max concurrent merges per content node.",
            "Takes effect at redeploy",
            ZONE_ID, APPLICATION_ID);

    public static final UnboundIntFlag MAX_MERGE_QUEUE_SIZE = defineIntFlag(
            "max-merge-queue-size", 100,
            List.of("balder", "vekterli"), "2021-06-06", "2022-05-01",
            "Specifies max size of merge queue.",
            "Takes effect at redeploy",
            ZONE_ID, APPLICATION_ID);

    public static final UnboundDoubleFlag MIN_NODE_RATIO_PER_GROUP = defineDoubleFlag(
            "min-node-ratio-per-group", 0.0,
            List.of("geirst", "vekterli"), "2021-07-16", "2022-05-01",
            "Minimum ratio of nodes that have to be available (i.e. not Down) in any hierarchic content cluster group for the group to be Up",
            "Takes effect at redeployment",
            ZONE_ID, APPLICATION_ID);

    public static final UnboundIntFlag METRICSPROXY_NUM_THREADS = defineIntFlag(
            "metricsproxy-num-threads", 2,
            List.of("balder"), "2021-09-01", "2022-06-01",
            "Number of threads for metrics proxy",
            "Takes effect at redeployment",
            ZONE_ID, APPLICATION_ID);

    public static final UnboundIntFlag AVAILABLE_PROCESSORS = defineIntFlag(
            "available-processors", 2,
            List.of("balder"), "2022-01-18", "2022-04-01",
            "Number of processors the jvm sees in non-application clusters",
            "Takes effect at redeployment",
            ZONE_ID, APPLICATION_ID);

    public static final UnboundBooleanFlag ENABLED_HORIZON_DASHBOARD = defineFeatureFlag(
            "enabled-horizon-dashboard", false,
            List.of("olaa"), "2021-09-13", "2022-04-01",
            "Enable Horizon dashboard",
            "Takes effect immediately",
            TENANT_ID, CONSOLE_USER_EMAIL
    );

    public static final UnboundBooleanFlag DELETE_UNMAINTAINED_CERTIFICATES = defineFeatureFlag(
            "delete-unmaintained-certificates", false,
            List.of("andreer"), "2021-09-23", "2022-03-14",
            "Whether to delete certificates that are known by provider but not by controller",
            "Takes effect on next run of EndpointCertificateMaintainer"
    );

    public static final UnboundBooleanFlag UNORDERED_MERGE_CHAINING = defineFeatureFlag(
            "unordered-merge-chaining", true,
            List.of("vekterli", "geirst"), "2021-11-15", "2022-03-01",
            "Enables the use of unordered merge chains for data merge operations",
            "Takes effect at redeploy",
            ZONE_ID, APPLICATION_ID);

    public static final UnboundStringFlag JDK_VERSION = defineStringFlag(
            "jdk-version", "11",
            List.of("hmusum"), "2021-10-25", "2022-03-15",
            "JDK version to use on host and inside containers. Note application-id dimension only applies for container, " +
                    "while hostname and node type applies for host.",
            "Takes effect on restart for Docker container and on next host-admin tick for host",
            APPLICATION_ID,
            TENANT_ID,
            HOSTNAME,
            NODE_TYPE);

    public static final UnboundBooleanFlag IGNORE_THREAD_STACK_SIZES = defineFeatureFlag(
            "ignore-thread-stack-sizes", false,
            List.of("arnej"), "2021-11-12", "2022-06-01",
            "Whether C++ thread creation should ignore any requested stack size",
            "Triggers restart, takes effect immediately",
            ZONE_ID, APPLICATION_ID);

    public static final UnboundBooleanFlag USE_V8_GEO_POSITIONS = defineFeatureFlag(
            "use-v8-geo-positions", false,
            List.of("arnej"), "2021-11-15", "2022-12-31",
            "Use Vespa 8 types and formats for geographical positions",
            "Takes effect at redeployment",
            ZONE_ID, APPLICATION_ID);

    public static final UnboundBooleanFlag USE_V8_DOC_MANAGER_CFG = defineFeatureFlag(
            "use-v8-doc-manager-cfg", false,
            List.of("arnej", "baldersheim"), "2021-12-09", "2022-12-31",
            "Use new (preparing for Vespa 8) section in documentmanager.def",
            "Takes effect at redeployment",
            ZONE_ID, APPLICATION_ID);

    public static final UnboundIntFlag MAX_COMPACT_BUFFERS = defineIntFlag(
                "max-compact-buffers", 1,
                List.of("baldersheim", "geirst", "toregge"), "2021-12-15", "2022-03-31",
                "Upper limit of buffers to compact in a data store at the same time for each reason (memory usage, address space usage)",
                "Takes effect at redeployment",
            ZONE_ID, APPLICATION_ID);

    public static final UnboundBooleanFlag FAIL_DEPLOYMENT_WITH_INVALID_JVM_OPTIONS = defineFeatureFlag(
            "fail-deployment-with-invalid-jvm-options", false,
            List.of("hmusum"), "2021-12-20", "2022-03-01",
            "Whether to fail deployments with invalid JVM options in services.xml",
            "Takes effect at redeployment",
            ZONE_ID, APPLICATION_ID);

    public static final UnboundBooleanFlag ENABLE_SERVER_OCSP_STAPLING = defineFeatureFlag(
            "enable-server-ocsp-stapling", false,
            List.of("bjorncs"), "2021-12-17", "2022-06-01",
            "Enable server OCSP stapling for jdisc containers",
            "Takes effect on redeployment",
            ZONE_ID, APPLICATION_ID);

    public static final UnboundBooleanFlag ENABLE_DATA_HIGHWAY_IN_AWS = defineFeatureFlag(
            "enable-data-highway-in-aws", false,
            List.of("hmusum"), "2022-01-06", "2022-04-06",
            "Enable Data Highway in AWS",
            "Takes effect on restart of Docker container",
            ZONE_ID, APPLICATION_ID);

    public static final UnboundStringFlag ZOOKEEPER_SNAPSHOT_METHOD = defineStringFlag(
            "zookeeper-snapshot-method", "gz",
            List.of("hmusum"), "2022-01-11", "2022-03-01",
            "ZooKeeper snapshot method. Valid values are '', 'gz' and 'snappy'",
            "Takes effect on Docker container restart",
            ZONE_ID, APPLICATION_ID, NODE_TYPE);

    public static final UnboundStringFlag PERSISTENCE_ASYNC_THROTTLING = defineStringFlag(
            "persistence-async-throttling", "UNLIMITED",
            List.of("vekterli"), "2022-01-12", "2022-05-01",
            "Sets the throttling policy used for async persistence operations on the content nodes. " +
            "Valid values: UNLIMITED, DYNAMIC",
            "Triggers restart, takes effect immediately",
            ZONE_ID, APPLICATION_ID);

<<<<<<< HEAD
    public static final UnboundBooleanFlag AVOID_RENAMING_SUMMARY_FEATURES = defineFeatureFlag(
            "avoid-renaming-summary-features", false,
            List.of("arnej"), "2022-01-15", "2023-12-31",
            "Tell backend about the original name of summary-features that were wrapped in a rankingExpression feature",
            "Takes effect at redeployment",
            ZONE_ID, APPLICATION_ID);

=======
    public static final UnboundStringFlag MERGE_THROTTLING_POLICY = defineStringFlag(
            "merge-throttling-policy", "STATIC",
            List.of("vekterli"), "2022-01-25", "2022-05-01",
            "Sets the policy used for merge throttling on the content nodes. " +
            "Valid values: STATIC, DYNAMIC",
            "Takes effect at redeployment",
            ZONE_ID, APPLICATION_ID);

    public static final UnboundDoubleFlag PERSISTENCE_THROTTLING_WS_DECREMENT_FACTOR = defineDoubleFlag(
            "persistence-throttling-ws-decrement-factor", 1.2,
            List.of("vekterli"), "2022-01-27", "2022-05-01",
            "Sets the dynamic throttle policy window size decrement factor for persistence " +
            "async throttling. Only applies if DYNAMIC policy is used.",
            "Takes effect on redeployment",
            ZONE_ID, APPLICATION_ID);

    public static final UnboundDoubleFlag PERSISTENCE_THROTTLING_WS_BACKOFF = defineDoubleFlag(
            "persistence-throttling-ws-backoff", 0.95,
            List.of("vekterli"), "2022-01-27", "2022-05-01",
            "Sets the dynamic throttle policy window size backoff for persistence " +
            "async throttling. Only applies if DYNAMIC policy is used. Valid range [0, 1]",
            "Takes effect on redeployment",
            ZONE_ID, APPLICATION_ID);

    public static final UnboundBooleanFlag INHIBIT_DEFAULT_MERGES_WHEN_GLOBAL_MERGES_PENDING = defineFeatureFlag(
            "inhibit-default-merges-when-global-merges-pending", false,
            List.of("geirst", "vekterli"), "2022-02-11", "2022-06-01",
            "Inhibits all merges to buckets in the default bucket space if the current " +
                    "cluster state bundle indicates that global merges are pending in the cluster",
            "Takes effect on redeployment",
            ZONE_ID, APPLICATION_ID);

    public static final UnboundBooleanFlag USE_QRSERVER_SERVICE_NAME = defineFeatureFlag(
            "use-qrserver-service-name", true,
            List.of("arnej"), "2022-01-18", "2022-12-31",
            "Use backwards-compatible 'qrserver' service name for containers with only 'search' API",
            "Takes effect at redeployment",
            ZONE_ID, APPLICATION_ID);

    public static final UnboundBooleanFlag ENABLE_JDISC_PRESHUTDOWN_COMMAND = defineFeatureFlag(
            "enable-jdisc-preshutdown-command", false,
            List.of("bjorncs", "baldersheim"), "2022-01-31", "2022-05-31",
            "Enable pre-shutdown command for jdisc",
            "Takes effect at redeployment",
            APPLICATION_ID, HOSTNAME, TENANT_ID);

>>>>>>> 70e50ea1
    /** WARNING: public for testing: All flags should be defined in {@link Flags}. */
    public static UnboundBooleanFlag defineFeatureFlag(String flagId, boolean defaultValue, List<String> owners,
                                                       String createdAt, String expiresAt, String description,
                                                       String modificationEffect, FetchVector.Dimension... dimensions) {
        return define(UnboundBooleanFlag::new, flagId, defaultValue, owners, createdAt, expiresAt, description, modificationEffect, dimensions);
    }

    /** WARNING: public for testing: All flags should be defined in {@link Flags}. */
    public static UnboundStringFlag defineStringFlag(String flagId, String defaultValue, List<String> owners,
                                                     String createdAt, String expiresAt, String description,
                                                     String modificationEffect, FetchVector.Dimension... dimensions) {
        return define(UnboundStringFlag::new, flagId, defaultValue, owners, createdAt, expiresAt, description, modificationEffect, dimensions);
    }

    /** WARNING: public for testing: All flags should be defined in {@link Flags}. */
    public static UnboundIntFlag defineIntFlag(String flagId, int defaultValue, List<String> owners,
                                               String createdAt, String expiresAt, String description,
                                               String modificationEffect, FetchVector.Dimension... dimensions) {
        return define(UnboundIntFlag::new, flagId, defaultValue, owners, createdAt, expiresAt, description, modificationEffect, dimensions);
    }

    /** WARNING: public for testing: All flags should be defined in {@link Flags}. */
    public static UnboundLongFlag defineLongFlag(String flagId, long defaultValue, List<String> owners,
                                                 String createdAt, String expiresAt, String description,
                                                 String modificationEffect, FetchVector.Dimension... dimensions) {
        return define(UnboundLongFlag::new, flagId, defaultValue, owners, createdAt, expiresAt, description, modificationEffect, dimensions);
    }

    /** WARNING: public for testing: All flags should be defined in {@link Flags}. */
    public static UnboundDoubleFlag defineDoubleFlag(String flagId, double defaultValue, List<String> owners,
                                                     String createdAt, String expiresAt, String description,
                                                     String modificationEffect, FetchVector.Dimension... dimensions) {
        return define(UnboundDoubleFlag::new, flagId, defaultValue, owners, createdAt, expiresAt, description, modificationEffect, dimensions);
    }

    /** WARNING: public for testing: All flags should be defined in {@link Flags}. */
    public static <T> UnboundJacksonFlag<T> defineJacksonFlag(String flagId, T defaultValue, Class<T> jacksonClass, List<String> owners,
                                                              String createdAt, String expiresAt, String description,
                                                              String modificationEffect, FetchVector.Dimension... dimensions) {
        return define((id2, defaultValue2, vector2) -> new UnboundJacksonFlag<>(id2, defaultValue2, vector2, jacksonClass),
                flagId, defaultValue, owners, createdAt, expiresAt, description, modificationEffect, dimensions);
    }

    /** WARNING: public for testing: All flags should be defined in {@link Flags}. */
    public static <T> UnboundListFlag<T> defineListFlag(String flagId, List<T> defaultValue, Class<T> elementClass,
                                                        List<String> owners, String createdAt, String expiresAt,
                                                        String description, String modificationEffect, FetchVector.Dimension... dimensions) {
        return define((fid, dval, fvec) -> new UnboundListFlag<>(fid, dval, elementClass, fvec),
                flagId, defaultValue, owners, createdAt, expiresAt, description, modificationEffect, dimensions);
    }

    @FunctionalInterface
    private interface TypedUnboundFlagFactory<T, U extends UnboundFlag<?, ?, ?>> {
        U create(FlagId id, T defaultVale, FetchVector defaultFetchVector);
    }

    /**
     * Defines a Flag.
     *
     * @param factory            Factory for creating unbound flag of type U
     * @param flagId             The globally unique FlagId.
     * @param defaultValue       The default value if none is present after resolution.
     * @param description        Description of how the flag is used.
     * @param modificationEffect What is required for the flag to take effect? A restart of process? immediately? etc.
     * @param dimensions         What dimensions will be set in the {@link FetchVector} when fetching
     *                           the flag value in
     *                           {@link FlagSource#fetch(FlagId, FetchVector) FlagSource::fetch}.
     *                           For instance, if APPLICATION is one of the dimensions here, you should make sure
     *                           APPLICATION is set to the ApplicationId in the fetch vector when fetching the RawFlag
     *                           from the FlagSource.
     * @param <T>                The boxed type of the flag value, e.g. Boolean for flags guarding features.
     * @param <U>                The type of the unbound flag, e.g. UnboundBooleanFlag.
     * @return An unbound flag with {@link FetchVector.Dimension#HOSTNAME HOSTNAME} and
     *         {@link FetchVector.Dimension#VESPA_VERSION VESPA_VERSION} already set. The ZONE environment
     *         is typically implicit.
     */
    private static <T, U extends UnboundFlag<?, ?, ?>> U define(TypedUnboundFlagFactory<T, U> factory,
                                                                String flagId,
                                                                T defaultValue,
                                                                List<String> owners,
                                                                String createdAt,
                                                                String expiresAt,
                                                                String description,
                                                                String modificationEffect,
                                                                FetchVector.Dimension[] dimensions) {
        FlagId id = new FlagId(flagId);
        FetchVector vector = new FetchVector()
                .with(HOSTNAME, Defaults.getDefaults().vespaHostname())
                // Warning: In unit tests and outside official Vespa releases, the currentVersion is e.g. 7.0.0
                // (determined by the current major version). Consider not setting VESPA_VERSION if minor = micro = 0.
                .with(VESPA_VERSION, Vtag.currentVersion.toFullString());
        U unboundFlag = factory.create(id, defaultValue, vector);
        FlagDefinition definition = new FlagDefinition(
                unboundFlag, owners, parseDate(createdAt), parseDate(expiresAt), description, modificationEffect, dimensions);
        flags.put(id, definition);
        return unboundFlag;
    }

    private static Instant parseDate(String rawDate) {
        return DateTimeFormatter.ISO_DATE.parse(rawDate, LocalDate::from).atStartOfDay().toInstant(ZoneOffset.UTC);
    }

    public static List<FlagDefinition> getAllFlags() {
        return List.copyOf(flags.values());
    }

    public static Optional<FlagDefinition> getFlag(FlagId flagId) {
        return Optional.ofNullable(flags.get(flagId));
    }

    /**
     * Allows the statically defined flags to be controlled in a test.
     *
     * <p>Returns a Replacer instance to be used with e.g. a try-with-resources block. Within the block,
     * the flags starts out as cleared. Flags can be defined, etc. When leaving the block, the flags from
     * before the block is reinserted.
     *
     * <p>NOT thread-safe. Tests using this cannot run in parallel.
     */
    public static Replacer clearFlagsForTesting(FlagId... flagsToKeep) {
        return new Replacer(flagsToKeep);
    }

    public static class Replacer implements AutoCloseable {
        private static volatile boolean flagsCleared = false;

        private final TreeMap<FlagId, FlagDefinition> savedFlags;

        private Replacer(FlagId... flagsToKeep) {
            verifyAndSetFlagsCleared(true);
            this.savedFlags = Flags.flags;
            Flags.flags = new TreeMap<>();
            List.of(flagsToKeep).forEach(id -> Flags.flags.put(id, savedFlags.get(id)));
        }

        @Override
        public void close() {
            verifyAndSetFlagsCleared(false);
            Flags.flags = savedFlags;
        }

        /**
         * Used to implement a simple verification that Replacer is not used by multiple threads.
         * For instance two different tests running in parallel cannot both use Replacer.
         */
        private static void verifyAndSetFlagsCleared(boolean newValue) {
            if (flagsCleared == newValue) {
                throw new IllegalStateException("clearFlagsForTesting called while already cleared - running tests in parallell!?");
            }
            flagsCleared = newValue;
        }
    }
}<|MERGE_RESOLUTION|>--- conflicted
+++ resolved
@@ -304,15 +304,6 @@
             "Triggers restart, takes effect immediately",
             ZONE_ID, APPLICATION_ID);
 
-<<<<<<< HEAD
-    public static final UnboundBooleanFlag AVOID_RENAMING_SUMMARY_FEATURES = defineFeatureFlag(
-            "avoid-renaming-summary-features", false,
-            List.of("arnej"), "2022-01-15", "2023-12-31",
-            "Tell backend about the original name of summary-features that were wrapped in a rankingExpression feature",
-            "Takes effect at redeployment",
-            ZONE_ID, APPLICATION_ID);
-
-=======
     public static final UnboundStringFlag MERGE_THROTTLING_POLICY = defineStringFlag(
             "merge-throttling-policy", "STATIC",
             List.of("vekterli"), "2022-01-25", "2022-05-01",
@@ -359,7 +350,13 @@
             "Takes effect at redeployment",
             APPLICATION_ID, HOSTNAME, TENANT_ID);
 
->>>>>>> 70e50ea1
+    public static final UnboundBooleanFlag AVOID_RENAMING_SUMMARY_FEATURES = defineFeatureFlag(
+            "avoid-renaming-summary-features", false,
+            List.of("arnej"), "2022-01-15", "2023-12-31",
+            "Tell backend about the original name of summary-features that were wrapped in a rankingExpression feature",
+            "Takes effect at redeployment",
+            ZONE_ID, APPLICATION_ID);
+
     /** WARNING: public for testing: All flags should be defined in {@link Flags}. */
     public static UnboundBooleanFlag defineFeatureFlag(String flagId, boolean defaultValue, List<String> owners,
                                                        String createdAt, String expiresAt, String description,
