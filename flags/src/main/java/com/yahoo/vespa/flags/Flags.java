// Copyright Verizon Media. Licensed under the terms of the Apache 2.0 license. See LICENSE in the project root.
package com.yahoo.vespa.flags;

import com.yahoo.component.Vtag;
import com.yahoo.vespa.defaults.Defaults;

import java.time.Instant;
import java.time.LocalDate;
import java.time.ZoneOffset;
import java.time.format.DateTimeFormatter;
import java.util.List;
import java.util.Optional;
import java.util.TreeMap;

import static com.yahoo.vespa.flags.FetchVector.Dimension.APPLICATION_ID;
import static com.yahoo.vespa.flags.FetchVector.Dimension.CLUSTER_TYPE;
import static com.yahoo.vespa.flags.FetchVector.Dimension.HOSTNAME;
import static com.yahoo.vespa.flags.FetchVector.Dimension.NODE_TYPE;
import static com.yahoo.vespa.flags.FetchVector.Dimension.TENANT_ID;
import static com.yahoo.vespa.flags.FetchVector.Dimension.VESPA_VERSION;
import static com.yahoo.vespa.flags.FetchVector.Dimension.ZONE_ID;

/**
 * Definitions of feature flags.
 *
 * <p>To use feature flags, define the flag in this class as an "unbound" flag, e.g. {@link UnboundBooleanFlag}
 * or {@link UnboundStringFlag}. At the location you want to get the value of the flag, you need the following:</p>
 *
 * <ol>
 *     <li>The unbound flag</li>
 *     <li>A {@link FlagSource}. The flag source is typically available as an injectable component. Binding
 *     an unbound flag to a flag source produces a (bound) flag, e.g. {@link BooleanFlag} and {@link StringFlag}.</li>
 *     <li>If you would like your flag value to be dependent on e.g. the application ID, then 1. you should
 *     declare this in the unbound flag definition in this file (referring to
 *     {@link FetchVector.Dimension#APPLICATION_ID}), and 2. specify the application ID when retrieving the value, e.g.
 *     {@link BooleanFlag#with(FetchVector.Dimension, String)}. See {@link FetchVector} for more info.</li>
 * </ol>
 *
 * <p>Once the code is in place, you can override the flag value. This depends on the flag source, but typically
 * there is a REST API for updating the flags in the config server, which is the root of all flag sources in the zone.</p>
 *
 * @author hakonhall
 */
public class Flags {

    private static volatile TreeMap<FlagId, FlagDefinition> flags = new TreeMap<>();

    public static final UnboundDoubleFlag DEFAULT_TERM_WISE_LIMIT = defineDoubleFlag(
            "default-term-wise-limit", 1.0,
            List.of("baldersheim"), "2020-12-02", "2022-01-01",
            "Default limit for when to apply termwise query evaluation",
            "Takes effect at redeployment",
            ZONE_ID, APPLICATION_ID);

    public static final UnboundStringFlag FEED_SEQUENCER_TYPE = defineStringFlag(
            "feed-sequencer-type", "LATENCY",
            List.of("baldersheim"), "2020-12-02", "2022-01-01",
            "Selects type of sequenced executor used for feeding, valid values are LATENCY, ADAPTIVE, THROUGHPUT",
            "Takes effect at redeployment",
            ZONE_ID, APPLICATION_ID);

    public static final UnboundStringFlag RESPONSE_SEQUENCER_TYPE = defineStringFlag(
            "response-sequencer-type", "ADAPTIVE",
            List.of("baldersheim"), "2020-12-02", "2022-01-01",
            "Selects type of sequenced executor used for mbus responses, valid values are LATENCY, ADAPTIVE, THROUGHPUT",
            "Takes effect at redeployment",
            ZONE_ID, APPLICATION_ID);

    public static final UnboundIntFlag RESPONSE_NUM_THREADS = defineIntFlag(
            "response-num-threads", 2,
            List.of("baldersheim"), "2020-12-02", "2022-01-01",
            "Number of threads used for mbus responses, default is 2, negative number = numcores/4",
            "Takes effect at redeployment",
            ZONE_ID, APPLICATION_ID);

    public static final UnboundBooleanFlag SKIP_COMMUNICATIONMANAGER_THREAD = defineFeatureFlag(
            "skip-communicationmanager-thread", false,
            List.of("baldersheim"), "2020-12-02", "2022-01-01",
            "Should we skip the communicationmanager thread",
            "Takes effect at redeployment",
            ZONE_ID, APPLICATION_ID);

    public static final UnboundBooleanFlag ENFORCE_RANK_PROFILE_INHERITANCE = defineFeatureFlag(
            "enforce-rank-profile-inheritance", false,
            List.of("baldersheim"), "2021-09-07", "2021-10-01",
            "Should we enforce verification of rank-profile inheritance.",
            "Takes effect at redeployment",
            ZONE_ID, APPLICATION_ID);

    public static final UnboundBooleanFlag SKIP_MBUS_REQUEST_THREAD = defineFeatureFlag(
            "skip-mbus-request-thread", false,
            List.of("baldersheim"), "2020-12-02", "2022-01-01",
            "Should we skip the mbus request thread",
            "Takes effect at redeployment",
            ZONE_ID, APPLICATION_ID);

    public static final UnboundBooleanFlag SKIP_MBUS_REPLY_THREAD = defineFeatureFlag(
            "skip-mbus-reply-thread", false,
            List.of("baldersheim"), "2020-12-02", "2022-01-01",
            "Should we skip the mbus reply thread",
            "Takes effect at redeployment",
            ZONE_ID, APPLICATION_ID);

    public static final UnboundBooleanFlag USE_THREE_PHASE_UPDATES = defineFeatureFlag(
            "use-three-phase-updates", false,
            List.of("vekterli"), "2020-12-02", "2021-11-01",
            "Whether to enable the use of three-phase updates when bucket replicas are out of sync.",
            "Takes effect at redeployment",
            ZONE_ID, APPLICATION_ID);

    public static final UnboundBooleanFlag HIDE_SHARED_ROUTING_ENDPOINT = defineFeatureFlag(
            "hide-shared-routing-endpoint", false,
            List.of("tokle", "bjormel"), "2020-12-02", "2021-11-01",
            "Whether the controller should hide shared routing layer endpoint",
            "Takes effect immediately",
            APPLICATION_ID
    );

    public static final UnboundBooleanFlag USE_ASYNC_MESSAGE_HANDLING_ON_SCHEDULE = defineFeatureFlag(
            "async-message-handling-on-schedule", false,
            List.of("baldersheim"), "2020-12-02", "2022-01-01",
            "Optionally deliver async messages in own thread",
            "Takes effect at redeployment",
            ZONE_ID, APPLICATION_ID);

    public static final UnboundDoubleFlag FEED_CONCURRENCY = defineDoubleFlag(
            "feed-concurrency", 0.5,
            List.of("baldersheim"), "2020-12-02", "2022-01-01",
            "How much concurrency should be allowed for feed",
            "Takes effect at redeployment",
            ZONE_ID, APPLICATION_ID);

    public static final UnboundBooleanFlag ORCHESTRATE_MISSING_PROXIES = defineFeatureFlag(
            "orchestrate-missing-proxies", true,
            List.of("hakonhall"), "2021-08-05", "2021-10-05",
            "Whether the Orchestrator can assume any missing proxy services are down.",
            "Takes effect on first (re)start of config server");

    public static final UnboundBooleanFlag GROUP_PERMANENT_SUSPENSION = defineFeatureFlag(
            "group-permanent-suspension", true,
            List.of("hakonhall"), "2021-09-11", "2021-11-11",
            "Allow all content nodes in a hierarchical group to suspend at the same time when" +
            "permanently suspending a host.",
            "Takes effect on the next permanent suspension request to the Orchestrator.");

    public static final UnboundBooleanFlag ENCRYPT_DIRTY_DISK = defineFeatureFlag(
            "encrypt-dirty-disk", false,
            List.of("hakonhall"), "2021-05-14", "2021-10-05",
            "Allow migrating an unencrypted data partition to being encrypted when (de)provisioned.",
            "Takes effect on next host-admin tick.");

    public static final UnboundBooleanFlag ENABLE_FEED_BLOCK_IN_DISTRIBUTOR = defineFeatureFlag(
            "enable-feed-block-in-distributor", true,
            List.of("geirst"), "2021-01-27", "2021-09-01",
            "Enables blocking of feed in the distributor if resource usage is above limit on at least one content node",
            "Takes effect at redeployment",
            ZONE_ID, APPLICATION_ID);

    public static final UnboundListFlag<String> ALLOWED_ATHENZ_PROXY_IDENTITIES = defineListFlag(
            "allowed-athenz-proxy-identities", List.of(), String.class,
            List.of("bjorncs", "tokle"), "2021-02-10", "2021-12-01",
            "Allowed Athenz proxy identities",
            "takes effect at redeployment");

    public static final UnboundBooleanFlag GENERATE_NON_MTLS_ENDPOINT = defineFeatureFlag(
            "generate-non-mtls-endpoint", true,
            List.of("tokle"), "2021-02-18", "2021-10-01",
            "Whether to generate the non-mtls endpoint",
            "Takes effect on next internal redeployment",
            APPLICATION_ID);

    public static final UnboundIntFlag MAX_ACTIVATION_INHIBITED_OUT_OF_SYNC_GROUPS = defineIntFlag(
            "max-activation-inhibited-out-of-sync-groups", 0,
            List.of("vekterli"), "2021-02-19", "2021-11-01",
            "Allows replicas in up to N content groups to not be activated " +
            "for query visibility if they are out of sync with a majority of other replicas",
            "Takes effect at redeployment",
            ZONE_ID, APPLICATION_ID);

    public static final UnboundIntFlag NUM_DISTRIBUTOR_STRIPES = defineIntFlag(
            "num-distributor-stripes", 0,
            List.of("geirst", "vekterli"), "2021-04-20", "2021-11-01",
            "Specifies the number of stripes used by the distributor. When 0, legacy single stripe behavior is used.",
            "Takes effect after distributor restart",
            ZONE_ID, APPLICATION_ID);

    public static final UnboundIntFlag MAX_CONCURRENT_MERGES_PER_NODE = defineIntFlag(
            "max-concurrent-merges-per-node", 16,
            List.of("balder", "vekterli"), "2021-06-06", "2021-11-01",
            "Specifies max concurrent merges per content node.",
            "Takes effect at redeploy",
            ZONE_ID, APPLICATION_ID);

    public static final UnboundIntFlag MAX_MERGE_QUEUE_SIZE = defineIntFlag(
            "max-merge-queue-size", 1024,
            List.of("balder", "vekterli"), "2021-06-06", "2021-11-01",
            "Specifies max size of merge queue.",
            "Takes effect at redeploy",
            ZONE_ID, APPLICATION_ID);

    public static final UnboundBooleanFlag USE_EXTERNAL_RANK_EXPRESSION = defineFeatureFlag(
            "use-external-rank-expression", true,
            List.of("baldersheim"), "2021-05-24", "2021-09-15",
            "Whether to use distributed external rank expression or inline in rankproperties",
            "Takes effect on next internal redeployment",
            APPLICATION_ID);

    public static final UnboundBooleanFlag DISTRIBUTE_EXTERNAL_RANK_EXPRESSION = defineFeatureFlag(
            "distribute-external-rank-expression", false,
            List.of("baldersheim"), "2021-05-27", "2021-09-15",
            "Whether to use distributed external rank expression files by filedistribution",
            "Takes effect on next internal redeployment",
            APPLICATION_ID);

    public static final UnboundIntFlag LARGE_RANK_EXPRESSION_LIMIT = defineIntFlag(
            "large-rank-expression-limit", 8192,
            List.of("baldersheim"), "2021-06-09", "2021-09-15",
            "Limit for size of rank expressions distributed by filedistribution",
            "Takes effect on next internal redeployment",
            APPLICATION_ID);

    public static final UnboundIntFlag MAX_ENCRYPTING_HOSTS = defineIntFlag(
            "max-encrypting-hosts", 0,
            List.of("mpolden", "hakonhall"), "2021-05-27", "2021-10-01",
            "The maximum number of hosts allowed to encrypt their disk concurrently",
            "Takes effect on next run of HostEncrypter, but any currently encrypting hosts will not be cancelled when reducing the limit");

    public static final UnboundBooleanFlag REQUIRE_CONNECTIVITY_CHECK = defineFeatureFlag(
            "require-connectivity-check", true,
            List.of("arnej"), "2021-06-03", "2021-12-01",
            "Require that config-sentinel connectivity check passes with good quality before starting services",
            "Takes effect on next restart",
            ZONE_ID, APPLICATION_ID);

    public static final UnboundBooleanFlag THROW_EXCEPTION_IF_RESOURCE_LIMITS_SPECIFIED = defineFeatureFlag(
            "throw-exception-if-resource-limits-specified", false,
            List.of("hmusum"), "2021-06-07", "2021-09-15",
            "Whether to throw an exception in hosted Vespa if the application specifies resource limits in services.xml",
            "Takes effect on next deployment through controller",
            APPLICATION_ID);

<<<<<<< HEAD
    public static final UnboundBooleanFlag DRY_RUN_ONNX_ON_SETUP = defineFeatureFlag(
            "dry-run-onnx-on-setup", true,
            List.of("baldersheim"), "2021-06-23", "2021-09-01",
            "Whether to dry run onnx models on setup for better error checking",
            "Takes effect on next internal redeployment",
            APPLICATION_ID);

    public static final UnboundBooleanFlag USE_REAL_RESOURCES = defineFeatureFlag(
            "use-real-resources", false,
            List.of("freva"), "2021-09-08", "2021-10-01",
            "Whether host-admin should use real resources (rather than advertised resources) when creating linux container and reporting metrics",
            "Takes effect on next host-admin tick",
            CLUSTER_TYPE, NODE_TYPE);

=======
>>>>>>> dd26caaa
    public static final UnboundListFlag<String> DEFER_APPLICATION_ENCRYPTION = defineListFlag(
            "defer-application-encryption", List.of(), String.class,
            List.of("mpolden", "hakonhall"), "2021-06-23", "2021-10-01",
            "List of applications where encryption of their host should be deferred",
            "Takes effect on next run of HostEncrypter");

    public static final UnboundDoubleFlag MIN_NODE_RATIO_PER_GROUP = defineDoubleFlag(
            "min-node-ratio-per-group", 0.0,
            List.of("geirst", "vekterli"), "2021-07-16", "2021-10-01",
            "Minimum ratio of nodes that have to be available (i.e. not Down) in any hierarchic content cluster group for the group to be Up",
            "Takes effect at redeployment",
            ZONE_ID, APPLICATION_ID);

    public static final UnboundListFlag<String> ALLOWED_SERVICE_VIEW_APIS = defineListFlag(
            "allowed-service-view-apis", List.of("state/v1/"), String.class,
            List.of("mortent"), "2021-08-05", "2021-11-01",
            "Apis allowed to proxy through the service view api",
            "Takes effect immediately");

    public static final UnboundBooleanFlag SEPARATE_TENANT_IAM_ROLES = defineFeatureFlag(
            "separate-tenant-iam-roles", false,
            List.of("mortent"), "2021-08-12", "2021-11-01",
            "Create separate iam roles for tenant",
            "Takes effect on redeploy",
            TENANT_ID);

    public static final UnboundIntFlag METRICSPROXY_NUM_THREADS = defineIntFlag(
            "metricsproxy-num-threads", 2,
            List.of("balder"), "2021-09-01", "2021-10-01",
            "Number of threads for metrics proxy",
            "Takes effect at redeployment",
            ZONE_ID, APPLICATION_ID);

    public static final UnboundBooleanFlag NEW_LOCATION_BROKER_LOGIC = defineFeatureFlag(
            "new-location-broker-logic", false,
            List.of("arnej"), "2021-09-07", "2021-12-31",
            "Use new implementation of internal logic in service location broker",
            "Takes effect immediately",
            ZONE_ID, APPLICATION_ID);

    /** WARNING: public for testing: All flags should be defined in {@link Flags}. */
    public static UnboundBooleanFlag defineFeatureFlag(String flagId, boolean defaultValue, List<String> owners,
                                                       String createdAt, String expiresAt, String description,
                                                       String modificationEffect, FetchVector.Dimension... dimensions) {
        return define(UnboundBooleanFlag::new, flagId, defaultValue, owners, createdAt, expiresAt, description, modificationEffect, dimensions);
    }

    /** WARNING: public for testing: All flags should be defined in {@link Flags}. */
    public static UnboundStringFlag defineStringFlag(String flagId, String defaultValue, List<String> owners,
                                                     String createdAt, String expiresAt, String description,
                                                     String modificationEffect, FetchVector.Dimension... dimensions) {
        return define(UnboundStringFlag::new, flagId, defaultValue, owners, createdAt, expiresAt, description, modificationEffect, dimensions);
    }

    /** WARNING: public for testing: All flags should be defined in {@link Flags}. */
    public static UnboundIntFlag defineIntFlag(String flagId, int defaultValue, List<String> owners,
                                               String createdAt, String expiresAt, String description,
                                               String modificationEffect, FetchVector.Dimension... dimensions) {
        return define(UnboundIntFlag::new, flagId, defaultValue, owners, createdAt, expiresAt, description, modificationEffect, dimensions);
    }

    /** WARNING: public for testing: All flags should be defined in {@link Flags}. */
    public static UnboundLongFlag defineLongFlag(String flagId, long defaultValue, List<String> owners,
                                                 String createdAt, String expiresAt, String description,
                                                 String modificationEffect, FetchVector.Dimension... dimensions) {
        return define(UnboundLongFlag::new, flagId, defaultValue, owners, createdAt, expiresAt, description, modificationEffect, dimensions);
    }

    /** WARNING: public for testing: All flags should be defined in {@link Flags}. */
    public static UnboundDoubleFlag defineDoubleFlag(String flagId, double defaultValue, List<String> owners,
                                                     String createdAt, String expiresAt, String description,
                                                     String modificationEffect, FetchVector.Dimension... dimensions) {
        return define(UnboundDoubleFlag::new, flagId, defaultValue, owners, createdAt, expiresAt, description, modificationEffect, dimensions);
    }

    /** WARNING: public for testing: All flags should be defined in {@link Flags}. */
    public static <T> UnboundJacksonFlag<T> defineJacksonFlag(String flagId, T defaultValue, Class<T> jacksonClass, List<String> owners,
                                                              String createdAt, String expiresAt, String description,
                                                              String modificationEffect, FetchVector.Dimension... dimensions) {
        return define((id2, defaultValue2, vector2) -> new UnboundJacksonFlag<>(id2, defaultValue2, vector2, jacksonClass),
                flagId, defaultValue, owners, createdAt, expiresAt, description, modificationEffect, dimensions);
    }

    /** WARNING: public for testing: All flags should be defined in {@link Flags}. */
    public static <T> UnboundListFlag<T> defineListFlag(String flagId, List<T> defaultValue, Class<T> elementClass,
                                                        List<String> owners, String createdAt, String expiresAt,
                                                        String description, String modificationEffect, FetchVector.Dimension... dimensions) {
        return define((fid, dval, fvec) -> new UnboundListFlag<>(fid, dval, elementClass, fvec),
                flagId, defaultValue, owners, createdAt, expiresAt, description, modificationEffect, dimensions);
    }

    @FunctionalInterface
    private interface TypedUnboundFlagFactory<T, U extends UnboundFlag<?, ?, ?>> {
        U create(FlagId id, T defaultVale, FetchVector defaultFetchVector);
    }

    /**
     * Defines a Flag.
     *
     * @param factory            Factory for creating unbound flag of type U
     * @param flagId             The globally unique FlagId.
     * @param defaultValue       The default value if none is present after resolution.
     * @param description        Description of how the flag is used.
     * @param modificationEffect What is required for the flag to take effect? A restart of process? immediately? etc.
     * @param dimensions         What dimensions will be set in the {@link FetchVector} when fetching
     *                           the flag value in
     *                           {@link FlagSource#fetch(FlagId, FetchVector) FlagSource::fetch}.
     *                           For instance, if APPLICATION is one of the dimensions here, you should make sure
     *                           APPLICATION is set to the ApplicationId in the fetch vector when fetching the RawFlag
     *                           from the FlagSource.
     * @param <T>                The boxed type of the flag value, e.g. Boolean for flags guarding features.
     * @param <U>                The type of the unbound flag, e.g. UnboundBooleanFlag.
     * @return An unbound flag with {@link FetchVector.Dimension#HOSTNAME HOSTNAME} and
     *         {@link FetchVector.Dimension#VESPA_VERSION VESPA_VERSION} already set. The ZONE environment
     *         is typically implicit.
     */
    private static <T, U extends UnboundFlag<?, ?, ?>> U define(TypedUnboundFlagFactory<T, U> factory,
                                                                String flagId,
                                                                T defaultValue,
                                                                List<String> owners,
                                                                String createdAt,
                                                                String expiresAt,
                                                                String description,
                                                                String modificationEffect,
                                                                FetchVector.Dimension[] dimensions) {
        FlagId id = new FlagId(flagId);
        FetchVector vector = new FetchVector()
                .with(HOSTNAME, Defaults.getDefaults().vespaHostname())
                // Warning: In unit tests and outside official Vespa releases, the currentVersion is e.g. 7.0.0
                // (determined by the current major version). Consider not setting VESPA_VERSION if minor = micro = 0.
                .with(VESPA_VERSION, Vtag.currentVersion.toFullString());
        U unboundFlag = factory.create(id, defaultValue, vector);
        FlagDefinition definition = new FlagDefinition(
                unboundFlag, owners, parseDate(createdAt), parseDate(expiresAt), description, modificationEffect, dimensions);
        flags.put(id, definition);
        return unboundFlag;
    }

    private static Instant parseDate(String rawDate) {
        return DateTimeFormatter.ISO_DATE.parse(rawDate, LocalDate::from).atStartOfDay().toInstant(ZoneOffset.UTC);
    }

    public static List<FlagDefinition> getAllFlags() {
        return List.copyOf(flags.values());
    }

    public static Optional<FlagDefinition> getFlag(FlagId flagId) {
        return Optional.ofNullable(flags.get(flagId));
    }

    /**
     * Allows the statically defined flags to be controlled in a test.
     *
     * <p>Returns a Replacer instance to be used with e.g. a try-with-resources block. Within the block,
     * the flags starts out as cleared. Flags can be defined, etc. When leaving the block, the flags from
     * before the block is reinserted.
     *
     * <p>NOT thread-safe. Tests using this cannot run in parallel.
     */
    public static Replacer clearFlagsForTesting() {
        return new Replacer();
    }

    public static class Replacer implements AutoCloseable {
        private static volatile boolean flagsCleared = false;

        private final TreeMap<FlagId, FlagDefinition> savedFlags;

        private Replacer() {
            verifyAndSetFlagsCleared(true);
            this.savedFlags = Flags.flags;
            Flags.flags = new TreeMap<>();
        }

        @Override
        public void close() {
            verifyAndSetFlagsCleared(false);
            Flags.flags = savedFlags;
        }

        /**
         * Used to implement a simple verification that Replacer is not used by multiple threads.
         * For instance two different tests running in parallel cannot both use Replacer.
         */
        private static void verifyAndSetFlagsCleared(boolean newValue) {
            if (flagsCleared == newValue) {
                throw new IllegalStateException("clearFlagsForTesting called while already cleared - running tests in parallell!?");
            }
            flagsCleared = newValue;
        }
    }
}<|MERGE_RESOLUTION|>--- conflicted
+++ resolved
@@ -239,14 +239,6 @@
             "Takes effect on next deployment through controller",
             APPLICATION_ID);
 
-<<<<<<< HEAD
-    public static final UnboundBooleanFlag DRY_RUN_ONNX_ON_SETUP = defineFeatureFlag(
-            "dry-run-onnx-on-setup", true,
-            List.of("baldersheim"), "2021-06-23", "2021-09-01",
-            "Whether to dry run onnx models on setup for better error checking",
-            "Takes effect on next internal redeployment",
-            APPLICATION_ID);
-
     public static final UnboundBooleanFlag USE_REAL_RESOURCES = defineFeatureFlag(
             "use-real-resources", false,
             List.of("freva"), "2021-09-08", "2021-10-01",
@@ -254,8 +246,6 @@
             "Takes effect on next host-admin tick",
             CLUSTER_TYPE, NODE_TYPE);
 
-=======
->>>>>>> dd26caaa
     public static final UnboundListFlag<String> DEFER_APPLICATION_ENCRYPTION = defineListFlag(
             "defer-application-encryption", List.of(), String.class,
             List.of("mpolden", "hakonhall"), "2021-06-23", "2021-10-01",
