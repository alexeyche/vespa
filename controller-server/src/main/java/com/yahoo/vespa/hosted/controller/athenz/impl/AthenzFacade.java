// Copyright 2017 Yahoo Holdings. Licensed under the terms of the Apache 2.0 license. See LICENSE in the project root.
package com.yahoo.vespa.hosted.controller.athenz.impl;

import com.google.common.cache.CacheBuilder;
import com.google.common.cache.CacheLoader;
import com.google.inject.Inject;
import com.yahoo.config.provision.ApplicationName;
import com.yahoo.config.provision.TenantName;
import com.yahoo.log.LogLevel;
import com.yahoo.vespa.athenz.api.AthenzDomain;
import com.yahoo.vespa.athenz.api.AthenzIdentity;
import com.yahoo.vespa.athenz.api.AthenzPrincipal;
import com.yahoo.vespa.athenz.api.AthenzResourceName;
import com.yahoo.vespa.athenz.api.AthenzRole;
import com.yahoo.vespa.athenz.api.AthenzService;
import com.yahoo.vespa.athenz.api.AthenzUser;
import com.yahoo.vespa.athenz.api.OktaAccessToken;
import com.yahoo.vespa.athenz.api.OktaIdentityToken;
import com.yahoo.vespa.athenz.client.zms.RoleAction;
import com.yahoo.vespa.athenz.client.zms.ZmsClient;
import com.yahoo.vespa.athenz.client.zms.ZmsClientException;
import com.yahoo.vespa.athenz.client.zts.ZtsClient;
import com.yahoo.vespa.hosted.controller.Application;
import com.yahoo.vespa.hosted.controller.api.integration.athenz.ApplicationAction;
import com.yahoo.vespa.hosted.controller.api.integration.athenz.AthenzClientFactory;
import com.yahoo.vespa.hosted.controller.application.TenantAndApplicationId;
import com.yahoo.vespa.hosted.controller.security.AccessControl;
import com.yahoo.vespa.hosted.controller.security.AthenzCredentials;
import com.yahoo.vespa.hosted.controller.security.AthenzTenantSpec;
import com.yahoo.vespa.hosted.controller.security.Credentials;
import com.yahoo.vespa.hosted.controller.security.TenantSpec;
import com.yahoo.vespa.hosted.controller.tenant.AthenzTenant;
import com.yahoo.vespa.hosted.controller.tenant.Tenant;

import javax.ws.rs.ForbiddenException;
import java.util.Arrays;
import java.util.List;
import java.util.Optional;
import java.util.Set;
import java.util.concurrent.TimeUnit;
import java.util.function.Function;
import java.util.function.Predicate;
import java.util.logging.Logger;
import java.util.stream.Collectors;

/**
 * @author bjorncs
 * @author jonmv
 */
public class AthenzFacade implements AccessControl {

    private static final Logger log = Logger.getLogger(AthenzFacade.class.getName());
    private final ZmsClient zmsClient;
    private final ZtsClient ztsClient;
    private final AthenzIdentity service;
    private final Function<AthenzIdentity, List<AthenzDomain>> userDomains;
    private final Predicate<AccessTuple> accessRights;

    @Inject
    public AthenzFacade(AthenzClientFactory factory) {
        this.zmsClient = factory.createZmsClient();
        this.ztsClient = factory.createZtsClient();
        this.service = factory.getControllerIdentity();
        this.userDomains = factory.cacheLookups()
                           ? CacheBuilder.newBuilder()
                                         .expireAfterWrite(1, TimeUnit.MINUTES)
                                         .build(CacheLoader.from(this::getUserDomains))::getUnchecked
                           : this::getUserDomains;
        this.accessRights = factory.cacheLookups()
                            ? CacheBuilder.newBuilder()
                                          .expireAfterWrite(1, TimeUnit.MINUTES)
                                          .build(CacheLoader.from(this::lookupAccess))::getUnchecked
                            : this::lookupAccess;
    }

    private List<AthenzDomain> getUserDomains(AthenzIdentity userIdentity) {
        return ztsClient.getTenantDomains(service, userIdentity, "admin");
    }

    @Override
    public Tenant createTenant(TenantSpec tenantSpec, Credentials credentials, List<Tenant> existing) {
        AthenzTenantSpec spec = (AthenzTenantSpec) tenantSpec;
        AthenzCredentials athenzCredentials = (AthenzCredentials) credentials;
        AthenzDomain domain = spec.domain();

        verifyIsDomainAdmin(athenzCredentials.user().getIdentity(), domain);

        Optional<Tenant> existingWithSameDomain = existing.stream()
                                                          .filter(tenant ->    tenant.type() == Tenant.Type.athenz
                                                                            && domain.equals(((AthenzTenant) tenant).domain()))
                                                          .findAny();

        AthenzTenant tenant = AthenzTenant.create(spec.tenant(),
                                                  domain,
                                                  spec.property(),
                                                  spec.propertyId());

        if (existingWithSameDomain.isPresent()) { // Throw if domain is already taken.
            throw new IllegalArgumentException("Could not create tenant '" + spec.tenant().value() +
                                               "': The Athens domain '" +
                                               domain.getName() + "' is already connected to tenant '" +
                                               existingWithSameDomain.get().name().value() + "'");
        }
        else { // Create tenant resources in Athenz if domain is not already taken.
            log("createTenancy(tenantDomain=%s, service=%s)", domain, service);
            zmsClient.createTenancy(domain, service, athenzCredentials.identityToken(), athenzCredentials.accessToken());
        }

        return tenant;
    }

    @Override
    public Tenant updateTenant(TenantSpec tenantSpec, Credentials credentials, List<Tenant> existing, List<Application> applications) {
        AthenzTenantSpec spec = (AthenzTenantSpec) tenantSpec;
        AthenzCredentials athenzCredentials = (AthenzCredentials) credentials;
        AthenzDomain newDomain = spec.domain();
        AthenzDomain oldDomain = athenzCredentials.domain();

        verifyIsDomainAdmin(athenzCredentials.user().getIdentity(), newDomain);

        Optional<Tenant> existingWithSameDomain = existing.stream()
                                                          .filter(tenant ->    tenant.type() == Tenant.Type.athenz
                                                                            && newDomain.equals(((AthenzTenant) tenant).domain()))
                                                          .findAny();

        Tenant tenant = AthenzTenant.create(spec.tenant(),
                                            newDomain,
                                            spec.property(),
                                            spec.propertyId());

        if (existingWithSameDomain.isPresent()) { // Throw if domain taken by someone else, or do nothing if taken by this tenant.
            if ( ! existingWithSameDomain.get().equals(tenant)) // Equality by name.
                throw new IllegalArgumentException("Could not create tenant '" + spec.tenant().value() +
                                                   "': The Athens domain '" +
                                                   newDomain.getName() + "' is already connected to tenant '" +
                                                   existingWithSameDomain.get().name().value() + "'");

            return tenant; // Short-circuit here if domain is still the same.
        }
        else { // Delete and recreate tenant, and optionally application, resources in Athenz otherwise.
            log("createTenancy(tenantDomain=%s, service=%s)", newDomain, service);
            zmsClient.createTenancy(newDomain, service, athenzCredentials.identityToken(), athenzCredentials.accessToken());
            for (Application application : applications)
                createApplication(newDomain, application.id().application(), athenzCredentials.identityToken(), athenzCredentials.accessToken());

            log("deleteTenancy(tenantDomain=%s, service=%s)", oldDomain, service);
            for (Application application : applications)
                deleteApplication(oldDomain, application.id().application(), athenzCredentials.identityToken(), athenzCredentials.accessToken());
            zmsClient.deleteTenancy(oldDomain, service, athenzCredentials.identityToken(), athenzCredentials.accessToken());
        }

        return tenant;
    }

    @Override
    public void deleteTenant(TenantName tenant, Credentials credentials) {
        AthenzCredentials athenzCredentials = (AthenzCredentials) credentials;

        log("deleteTenancy(tenantDomain=%s, service=%s)", athenzCredentials.domain(), service);
        zmsClient.deleteTenancy(athenzCredentials.domain(), service, athenzCredentials.identityToken(), athenzCredentials.accessToken());
    }

    @Override
    public void createApplication(TenantAndApplicationId id, Credentials credentials) {
        AthenzCredentials athenzCredentials = (AthenzCredentials) credentials;
        createApplication(athenzCredentials.domain(), id.application(), athenzCredentials.identityToken(), athenzCredentials.accessToken());
    }

    private void createApplication(AthenzDomain domain, ApplicationName application, OktaIdentityToken identityToken, OktaAccessToken accessToken) {
        Set<RoleAction> tenantRoleActions = createTenantRoleActions();
        log("createProviderResourceGroup(" +
            "tenantDomain=%s, providerDomain=%s, service=%s, resourceGroup=%s, roleActions=%s)",
            domain, service.getDomain().getName(), service.getName(), application, tenantRoleActions);
        try {
            zmsClient.createProviderResourceGroup(domain, service, application.value(), tenantRoleActions, identityToken, accessToken);
        }
        catch (ZmsClientException e) {
            if (e.getErrorCode() == com.yahoo.jdisc.Response.Status.FORBIDDEN)
                throw new ForbiddenException("Not authorized to create application", e);
            else
                throw e;
        }
    }

    @Override
    public void deleteApplication(TenantAndApplicationId id, Credentials credentials) {
        AthenzCredentials athenzCredentials = (AthenzCredentials) credentials;
        log("deleteProviderResourceGroup(tenantDomain=%s, providerDomain=%s, service=%s, resourceGroup=%s)",
            athenzCredentials.domain(), service.getDomain().getName(), service.getName(), id.application());
        zmsClient.deleteProviderResourceGroup(athenzCredentials.domain(), service, id.application().value(),
                                              athenzCredentials.identityToken(), athenzCredentials.accessToken());
    }

    /**
     * Returns the list of tenants to which a user has access.
     * @param tenants the list of all known tenants
     * @param credentials the credentials of user whose tenants to list
     * @return the list of tenants the given user has access to
     */
    // TODO jonmv: Remove
    public List<Tenant> accessibleTenants(List<Tenant> tenants, Credentials credentials) {
        AthenzIdentity identity =  ((AthenzPrincipal) credentials.user()).getIdentity();
        return tenants.stream()
<<<<<<< HEAD
                      .filter(tenant ->    tenant.type() == Tenant.Type.user && ((UserTenant) tenant).is(identity.getName())
                                        || tenant.type() == Tenant.Type.athenz && userDomains.apply(identity).contains(((AthenzTenant) tenant).domain()))
=======
                      .filter(tenant ->    tenant.type() == Tenant.Type.athenz
                                        && userDomains.contains(((AthenzTenant) tenant).domain()))
>>>>>>> 27a13fcc
                      .collect(Collectors.toUnmodifiableList());
    }

    public void addTenantAdmin(AthenzDomain tenantDomain, AthenzUser user) {
        zmsClient.addRoleMember(new AthenzRole(tenantDomain, "tenancy." + service.getFullName() + ".admin"), user);
    }

    private void deleteApplication(AthenzDomain domain, ApplicationName application, OktaIdentityToken identityToken, OktaAccessToken accessToken) {
        log("deleteProviderResourceGroup(tenantDomain=%s, providerDomain=%s, service=%s, resourceGroup=%s)",
            domain, service.getDomain().getName(), service.getName(), application);
        zmsClient.deleteProviderResourceGroup(domain, service, application.value(), identityToken, accessToken);
    }

    public boolean hasApplicationAccess(
            AthenzIdentity identity, ApplicationAction action, AthenzDomain tenantDomain, ApplicationName applicationName) {
        return hasAccess(
                action.name(), applicationResourceString(tenantDomain, applicationName), identity);
    }

    public boolean hasTenantAdminAccess(AthenzIdentity identity, AthenzDomain tenantDomain) {
        return hasAccess(TenantAction._modify_.name(), tenantResourceString(tenantDomain), identity);
    }

    public boolean hasHostedOperatorAccess(AthenzIdentity identity) {
        return hasAccess("modify", service.getDomain().getName() + ":hosted-vespa", identity);
    }

    public boolean hasHostedSupporterAccess(AthenzIdentity identity) {
        return hasAccess("read", service.getDomain().getName() + ":hosted-vespa", identity);
    }

    public boolean canLaunch(AthenzIdentity principal, AthenzService service) {
        return hasAccess("launch", service.getDomain().getName() + ":service."+service.getName(), principal);
    }

    public boolean hasSystemFlagsAccess(AthenzIdentity identity, boolean dryRun) {
        return hasAccess(dryRun ? "dryrun" : "deploy", new AthenzResourceName(service.getDomain(), "system-flags").toResourceNameString(), identity);
    }

    /**
     * Used when creating tenancies. As there are no tenancy policies at this point,
     * we cannot use {@link #hasTenantAdminAccess(AthenzIdentity, AthenzDomain)}
     */
    private void verifyIsDomainAdmin(AthenzIdentity identity, AthenzDomain domain) {
        log("getMembership(domain=%s, role=%s, principal=%s)", domain, "admin", identity);
        if ( ! zmsClient.getMembership(new AthenzRole(domain, "admin"), identity))
            throw new ForbiddenException(
                    String.format("The user '%s' is not admin in Athenz domain '%s'", identity.getFullName(), domain.getName()));
    }

    public List<AthenzDomain> getDomainList(String prefix) {
        log.log(LogLevel.DEBUG, String.format("getDomainList(prefix=%s)", prefix));
        return zmsClient.getDomainList(prefix);
    }

    private static Set<RoleAction> createTenantRoleActions() {
        return Arrays.stream(ApplicationAction.values())
                .map(action -> new RoleAction(action.roleName, action.name()))
                .collect(Collectors.toSet());
    }

    private boolean hasAccess(String action, String resource, AthenzIdentity identity) {
        return accessRights.test(new AccessTuple(resource, action, identity));
    }

    private boolean lookupAccess(AccessTuple tuple) {
        log("getAccess(action=%s, resource=%s, principal=%s)", tuple.action, tuple.resource, tuple.identity);
        return zmsClient.hasAccess(AthenzResourceName.fromString(tuple.resource), tuple.action, tuple.identity);
    }

    private static void log(String format, Object... args) {
        log.log(LogLevel.DEBUG, String.format(format, args));
    }

    private String resourceStringPrefix(AthenzDomain tenantDomain) {
        return String.format("%s:service.%s.tenant.%s",
                             service.getDomain().getName(), service.getName(), tenantDomain.getName());
    }

    private String tenantResourceString(AthenzDomain tenantDomain) {
        return resourceStringPrefix(tenantDomain) + ".wildcard";
    }

    private String applicationResourceString(AthenzDomain tenantDomain, ApplicationName applicationName) {
        return resourceStringPrefix(tenantDomain) + "." + "res_group" + "." + applicationName.value() + ".wildcard";
    }

    private enum TenantAction {
        // This is meant to match only the '*' action of the 'admin' role.
        // If needed, we can replace it with 'create', 'delete' etc. later.
        _modify_
    }

    private static class AccessTuple {
        private final String resource;
        private final String action;
        private final AthenzIdentity identity;
        private AccessTuple(String resource, String action, AthenzIdentity identity) {
            this.resource = resource;
            this.action = action;
            this.identity = identity;
        }
    }

}<|MERGE_RESOLUTION|>--- conflicted
+++ resolved
@@ -201,13 +201,8 @@
     public List<Tenant> accessibleTenants(List<Tenant> tenants, Credentials credentials) {
         AthenzIdentity identity =  ((AthenzPrincipal) credentials.user()).getIdentity();
         return tenants.stream()
-<<<<<<< HEAD
-                      .filter(tenant ->    tenant.type() == Tenant.Type.user && ((UserTenant) tenant).is(identity.getName())
-                                        || tenant.type() == Tenant.Type.athenz && userDomains.apply(identity).contains(((AthenzTenant) tenant).domain()))
-=======
                       .filter(tenant ->    tenant.type() == Tenant.Type.athenz
-                                        && userDomains.contains(((AthenzTenant) tenant).domain()))
->>>>>>> 27a13fcc
+                                        && userDomains.apply(identity).contains(((AthenzTenant) tenant).domain()))
                       .collect(Collectors.toUnmodifiableList());
     }
 
